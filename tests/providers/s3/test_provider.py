import pytest

from tests.utils import MockCoroutine

import io
import time
import base64
import hashlib
from http import client
from unittest import mock

import aiohttpretty

from waterbutler.core import streams
from waterbutler.core import metadata
from waterbutler.core import exceptions
from waterbutler.core.path import WaterButlerPath

from waterbutler.providers.s3 import S3Provider
from waterbutler.providers.s3.metadata import S3FileMetadata
from waterbutler.providers.s3.metadata import S3FolderMetadata


@pytest.fixture
def auth():
    return {
        'name': 'cat',
        'email': 'cat@cat.com',
    }


@pytest.fixture
def credentials():
    return {
        'access_key': 'Dont dead',
        'secret_key': 'open inside',
    }


@pytest.fixture
def settings():
    return {
        'bucket': 'that kerning',
        'encrypt_uploads': False
    }

@pytest.fixture
def mock_time(monkeypatch):
    mock_time = mock.Mock(return_value=1454684930.0)
    monkeypatch.setattr(time, 'time', mock_time)


@pytest.fixture
def provider(auth, credentials, settings):
    provider = S3Provider(auth, credentials, settings)
    provider._check_region = MockCoroutine()
    return provider


@pytest.fixture
def file_content():
    return b'sleepy'


@pytest.fixture
def file_like(file_content):
    return io.BytesIO(file_content)


@pytest.fixture
def file_stream(file_like):
    return streams.FileStreamReader(file_like)


@pytest.fixture
def folder_metadata():
    return b'''<?xml version="1.0" encoding="UTF-8"?>
        <ListBucketResult xmlns="http://s3.amazonaws.com/doc/2006-03-01/">
            <Name>bucket</Name>
            <Prefix/>
            <Marker/>
            <MaxKeys>1000</MaxKeys>
            <IsTruncated>false</IsTruncated>
            <Contents>
                <Key>my-image.jpg</Key>
                <LastModified>2009-10-12T17:50:30.000Z</LastModified>
                <ETag>&quot;fba9dede5f27731c9771645a39863328&quot;</ETag>
                <Size>434234</Size>
                <StorageClass>STANDARD</StorageClass>
                <Owner>
                    <ID>75aa57f09aa0c8caeab4f8c24e99d10f8e7faeebf76c078efc7c6caea54ba06a</ID>
                    <DisplayName>mtd@amazon.com</DisplayName>
                </Owner>
            </Contents>
            <Contents>
                <Key>my-third-image.jpg</Key>
                <LastModified>2009-10-12T17:50:30.000Z</LastModified>
                <ETag>&quot;1b2cf535f27731c974343645a3985328&quot;</ETag>
                <Size>64994</Size>
                <StorageClass>STANDARD</StorageClass>
                <Owner>
                    <ID>75aa57f09aa0c8caeab4f8c24e99d10f8e7faeebf76c078efc7c6caea54ba06a</ID>
                    <DisplayName>mtd@amazon.com</DisplayName>
                </Owner>
            </Contents>
            <CommonPrefixes>
                <Prefix>   photos/</Prefix>
            </CommonPrefixes>
        </ListBucketResult>'''


@pytest.fixture
def just_a_folder_metadata():
    return b'''<?xml version="1.0" encoding="UTF-8"?>
        <ListBucketResult xmlns="http://s3.amazonaws.com/doc/2006-03-01/">
            <Name>bucket</Name>
            <Prefix/>
            <Marker/>
            <MaxKeys>1000</MaxKeys>
            <IsTruncated>false</IsTruncated>
            <Contents>
                <Key>naptime/</Key>
                <LastModified>2009-10-12T17:50:30.000Z</LastModified>
                <ETag>&quot;fba9dede5f27731c9771645a39863328&quot;</ETag>
                <Size>0</Size>
                <StorageClass>STANDARD</StorageClass>
                <Owner>
                    <ID>75aa57f09aa0c8caeab4f8c24e99d10f8e7faeebf76c078efc7c6caea54ba06a</ID>
                    <DisplayName>mtd@amazon.com</DisplayName>
                </Owner>
            </Contents>
        </ListBucketResult>'''


@pytest.fixture
def contents_and_self():
    return b'''<?xml version="1.0" encoding="UTF-8"?>
        <ListBucketResult xmlns="http://s3.amazonaws.com/doc/2006-03-01/">
            <Name>bucket</Name>
            <Prefix/>
            <Marker/>
            <MaxKeys>1000</MaxKeys>
            <IsTruncated>false</IsTruncated>
            <Contents>
                <Key>thisfolder/</Key>
                <LastModified>2009-10-12T17:50:30.000Z</LastModified>
                <ETag>&quot;fba9dede5f27731c9771645a39863328&quot;</ETag>
                <Size>0</Size>
                <StorageClass>STANDARD</StorageClass>
                <Owner>
                    <ID>75aa57f09aa0c8caeab4f8c24e99d10f8e7faeebf76c078efc7c6caea54ba06a</ID>
                    <DisplayName>mtd@amazon.com</DisplayName>
                </Owner>
            </Contents>
            <Contents>
                <Key>thisfolder/item1</Key>
                <LastModified>2009-10-12T17:50:30.000Z</LastModified>
                <ETag>&quot;fba9dede5f27731c9771645a39863328&quot;</ETag>
                <Size>0</Size>
                <StorageClass>STANDARD</StorageClass>
                <Owner>
                    <ID>75aa57f09aa0c8caeab4f8c24e99d10f8e7faeebf76c078efc7c6caea54ba06a</ID>
                    <DisplayName>mtd@amazon.com</DisplayName>
                </Owner>
            </Contents>
            <Contents>
                <Key>thisfolder/item2</Key>
                <LastModified>2009-10-12T17:50:30.000Z</LastModified>
                <ETag>&quot;fba9dede5f27731c9771645a39863328&quot;</ETag>
                <Size>0</Size>
                <StorageClass>STANDARD</StorageClass>
                <Owner>
                    <ID>75aa57f09aa0c8caeab4f8c24e99d10f8e7faeebf76c078efc7c6caea54ba06a</ID>
                    <DisplayName>mtd@amazon.com</DisplayName>
                </Owner>
            </Contents>
        </ListBucketResult>'''


@pytest.fixture
def folder_empty_metadata():
    return b'''<?xml version="1.0" encoding="UTF-8"?>
        <ListBucketResult xmlns="http://s3.amazonaws.com/doc/2006-03-01/">
            <Name>bucket</Name>
            <Prefix/>
            <Marker/>
            <MaxKeys>1000</MaxKeys>
            <IsTruncated>false</IsTruncated>
        </ListBucketResult>'''


@pytest.fixture
def file_metadata():
    return {
        'Content-Length': 9001,
        'Last-Modified': 'SomeTime',
        'Content-Type': 'binary/octet-stream',
        'ETag': '"fba9dede5f27731c9771645a39863328"',
        'X-AMZ-SERVER-SIDE-ENCRYPTION': 'AES256'
    }


@pytest.fixture
def version_metadata():
    return b'''<?xml version="1.0" encoding="UTF-8"?>

    <ListVersionsResult xmlns="http://s3.amazonaws.com/doc/2006-03-01">
        <Name>bucket</Name>
        <Prefix>my</Prefix>
        <KeyMarker/>
        <VersionIdMarker/>
        <MaxKeys>5</MaxKeys>
        <IsTruncated>false</IsTruncated>
        <Version>
            <Key>my-image.jpg</Key>
            <VersionId>3/L4kqtJl40Nr8X8gdRQBpUMLUo</VersionId>
            <IsLatest>true</IsLatest>
            <LastModified>2009-10-12T17:50:30.000Z</LastModified>
            <ETag>&quot;fba9dede5f27731c9771645a39863328&quot;</ETag>
            <Size>434234</Size>
            <StorageClass>STANDARD</StorageClass>
            <Owner>
                <ID>75aa57f09aa0c8caeab4f8c24e99d10f8e7faeebf76c078efc7c6caea54ba06a</ID>
                <DisplayName>mtd@amazon.com</DisplayName>
            </Owner>
        </Version>
        <Version>
            <Key>my-image.jpg</Key>
            <VersionId>QUpfdndhfd8438MNFDN93jdnJFkdmqnh893</VersionId>
            <IsLatest>false</IsLatest>
            <LastModified>2009-10-10T17:50:30.000Z</LastModified>
            <ETag>&quot;9b2cf535f27731c974343645a3985328&quot;</ETag>
            <Size>166434</Size>
            <StorageClass>STANDARD</StorageClass>
            <Owner>
                <ID>75aa57f09aa0c8caeab4f8c24e99d10f8e7faeebf76c078efc7c6caea54ba06a</ID>
                <DisplayName>mtd@amazon.com</DisplayName>
            </Owner>
        </Version>
        <Version>
            <Key>my-image.jpg</Key>
            <VersionId>UIORUnfndfhnw89493jJFJ</VersionId>
            <IsLatest>false</IsLatest>
            <LastModified>2009-10-11T12:50:30.000Z</LastModified>
            <ETag>&quot;772cf535f27731c974343645a3985328&quot;</ETag>
            <Size>64</Size>
            <StorageClass>STANDARD</StorageClass>
            <Owner>
                <ID>75aa57f09aa0c8caeab4f8c24e99d10f8e7faeebf76c078efc7c6caea54ba06a</ID>
                <DisplayName>mtd@amazon.com</DisplayName>
            </Owner>
        </Version>
    </ListVersionsResult>'''

def location_response(location):
    return (
        '<?xml version="1.0" encoding="UTF-8"?>\n'
        '<LocationConstraint xmlns="http://s3.amazonaws.com/doc/2006-03-01/">'
        '{}</LocationConstraint>'
    ).format(location)

def list_objects_response(keys, truncated=False):
    response = '''<?xml version="1.0" encoding="UTF-8"?>
    <ListBucketResult xmlns="http://s3.amazonaws.com/doc/2006-03-01/">
        <Name>bucket</Name>
        <Prefix/>
        <Marker/>
        <MaxKeys>1000</MaxKeys>'''

    response += '<IsTruncated>' + str(truncated).lower() + '</IsTruncated>'
    response += ''.join(map(
        lambda x: '<Contents><Key>{}</Key></Contents>'.format(x),
        keys
    ))

    response += '</ListBucketResult>'

    return response.encode('utf-8')

def bulk_delete_body(keys):
    payload = '<?xml version="1.0" encoding="UTF-8"?>'
    payload += '<Delete>'
    payload += ''.join(map(
        lambda x: '<Object><Key>{}</Key></Object>'.format(x),
        keys
    ))
    payload += '</Delete>'
    payload = payload.encode('utf-8')

    md5 = base64.b64encode(hashlib.md5(payload).digest())
    headers = {
        'Content-Length': str(len(payload)),
        'Content-MD5': md5.decode('ascii'),
        'Content-Type': 'text/xml',
    }

    return (payload, headers)

def build_folder_params(path):
    return {'prefix': path.path, 'delimiter': '/'}


class TestRegionDetection:

    @pytest.mark.asyncio
    @pytest.mark.aiohttpretty
    @pytest.mark.parametrize("region_name,host", [
        ('',               's3.amazonaws.com'),
        ('EU',             's3-eu-west-1.amazonaws.com'),
        ('us-west-1',      's3-us-west-1.amazonaws.com'),
        ('us-west-2',      's3-us-west-2.amazonaws.com'),
        ('eu-central-1',   's3-eu-central-1.amazonaws.com'),
        ('ap-northeast-1', 's3-ap-northeast-1.amazonaws.com'),
        ('ap-northeast-2', 's3-ap-northeast-2.amazonaws.com'),
        ('ap-southeast-1', 's3-ap-southeast-1.amazonaws.com'),
        ('ap-southeast-2', 's3-ap-southeast-2.amazonaws.com'),
        ('sa-east-1',      's3-sa-east-1.amazonaws.com'),
    ])
<<<<<<< HEAD

    async def test_region_host(self, auth, credentials, settings, region_name, host):
=======
    def test_region_host(self, auth, credentials, settings, region_name, host, mock_time):
>>>>>>> 495966fd
        provider = S3Provider(auth, credentials, settings)
        orig_host = provider.connection.host

        region_url = provider.bucket.generate_url(
            100,
            'GET',
            query_parameters={'location': ''},
        )
        aiohttpretty.register_uri('GET', region_url, status=200, body=location_response(region_name))

        await provider._check_region()
        assert provider.connection.host == host


class TestValidatePath:

    @pytest.mark.asyncio
    @pytest.mark.aiohttpretty
<<<<<<< HEAD
    async def test_validate_v1_path_file(self, provider, file_metadata):
=======
    def test_validate_v1_path_file(self, provider, file_metadata, mock_time):
>>>>>>> 495966fd
        file_path = 'foobah'

        params = {'prefix': '/' + file_path + '/', 'delimiter': '/'}
        good_metadata_url = provider.bucket.new_key('/' + file_path).generate_url(100, 'HEAD')
        bad_metadata_url = provider.bucket.generate_url(100)
        aiohttpretty.register_uri('HEAD', good_metadata_url, headers=file_metadata)
        aiohttpretty.register_uri('GET', bad_metadata_url, params=params, status=404)

        try:
            wb_path_v1 = await provider.validate_v1_path('/' + file_path)
        except Exception as exc:
            pytest.fail(str(exc))

        with pytest.raises(exceptions.NotFoundError) as exc:
            await provider.validate_v1_path('/' + file_path + '/')

        assert exc.value.code == client.NOT_FOUND

        wb_path_v0 = await provider.validate_path('/' + file_path)

        assert wb_path_v1 == wb_path_v0

    @pytest.mark.asyncio
    @pytest.mark.aiohttpretty
<<<<<<< HEAD
    async def test_validate_v1_path_folder(self, provider, folder_metadata):
=======
    def test_validate_v1_path_folder(self, provider, folder_metadata, mock_time):
>>>>>>> 495966fd
        folder_path = 'Photos'

        params = {'prefix': '/' + folder_path + '/', 'delimiter': '/'}
        good_metadata_url = provider.bucket.generate_url(100)
        bad_metadata_url = provider.bucket.new_key('/' + folder_path).generate_url(100, 'HEAD')
        aiohttpretty.register_uri(
            'GET', good_metadata_url, params=params,
            body=folder_metadata, headers={'Content-Type': 'application/xml'}
        )
        aiohttpretty.register_uri('HEAD', bad_metadata_url, status=404)

        try:
            wb_path_v1 = await provider.validate_v1_path('/' + folder_path + '/')
        except Exception as exc:
            pytest.fail(str(exc))

        with pytest.raises(exceptions.NotFoundError) as exc:
            await provider.validate_v1_path('/' + folder_path)

        assert exc.value.code == client.NOT_FOUND

        wb_path_v0 = await provider.validate_path('/' + folder_path + '/')

        assert wb_path_v1 == wb_path_v0

<<<<<<< HEAD
    @pytest.mark.asyncio
    async def test_normal_name(self, provider):
        path = await provider.validate_path('/this/is/a/path.txt')
=======
    @async
    def test_normal_name(self, provider, mock_time):
        path = yield from provider.validate_path('/this/is/a/path.txt')
>>>>>>> 495966fd
        assert path.name == 'path.txt'
        assert path.parent.name == 'a'
        assert path.is_file
        assert not path.is_dir
        assert not path.is_root

<<<<<<< HEAD
    @pytest.mark.asyncio
    async def test_folder(self, provider):
        path = await provider.validate_path('/this/is/a/folder/')
=======
    @async
    def test_folder(self, provider, mock_time):
        path = yield from provider.validate_path('/this/is/a/folder/')
>>>>>>> 495966fd
        assert path.name == 'folder'
        assert path.parent.name == 'a'
        assert not path.is_file
        assert path.is_dir
        assert not path.is_root

<<<<<<< HEAD
    @pytest.mark.asyncio
    async def test_root(self, provider):
        path = await provider.validate_path('/this/is/a/folder/')
=======
    @async
    def test_root(self, provider, mock_time):
        path = yield from provider.validate_path('/this/is/a/folder/')
>>>>>>> 495966fd
        assert path.name == 'folder'
        assert path.parent.name == 'a'
        assert not path.is_file
        assert path.is_dir
        assert not path.is_root


class TestCRUD:

    @pytest.mark.asyncio
    @pytest.mark.aiohttpretty
<<<<<<< HEAD
    async def test_download(self, provider):
=======
    def test_download(self, provider, mock_time):
>>>>>>> 495966fd
        path = WaterButlerPath('/muhtriangle')
        url = provider.bucket.new_key(path.path).generate_url(100, response_headers={'response-content-disposition': 'attachment'})
        aiohttpretty.register_uri('GET', url, body=b'delicious', auto_length=True)

        result = await provider.download(path)
        content = await result.read()

        assert content == b'delicious'

    @pytest.mark.asyncio
    @pytest.mark.aiohttpretty
<<<<<<< HEAD
    async def test_download_version(self, provider):
=======
    def test_download_version(self, provider, mock_time):
>>>>>>> 495966fd
        path = WaterButlerPath('/muhtriangle')
        url = provider.bucket.new_key(path.path).generate_url(
            100,
            query_parameters={'versionId': 'someversion'},
            response_headers={'response-content-disposition': 'attachment'},
        )
        aiohttpretty.register_uri('GET', url, body=b'delicious', auto_length=True)

        result = await provider.download(path, version='someversion')
        content = await result.read()

        assert content == b'delicious'

    @pytest.mark.asyncio
    @pytest.mark.aiohttpretty
<<<<<<< HEAD
    async def test_download_display_name(self, provider):
=======
    def test_download_display_name(self, provider, mock_time):
>>>>>>> 495966fd
        path = WaterButlerPath('/muhtriangle')
        url = provider.bucket.new_key(path.path).generate_url(100, response_headers={'response-content-disposition': "attachment; filename*=UTF-8''tuna"})
        aiohttpretty.register_uri('GET', url, body=b'delicious', auto_length=True)

        result = await provider.download(path, displayName='tuna')
        content = await result.read()

        assert content == b'delicious'

    @pytest.mark.asyncio
    @pytest.mark.aiohttpretty
<<<<<<< HEAD
    async def test_download_not_found(self, provider):
=======
    def test_download_not_found(self, provider, mock_time):
>>>>>>> 495966fd
        path = WaterButlerPath('/muhtriangle')
        url = provider.bucket.new_key(path.path).generate_url(100, response_headers={'response-content-disposition': 'attachment'})
        aiohttpretty.register_uri('GET', url, status=404)

        with pytest.raises(exceptions.DownloadError):
            await provider.download(path)

    @pytest.mark.asyncio
    @pytest.mark.aiohttpretty
<<<<<<< HEAD
    async def test_download_folder_400s(self, provider):
=======
    def test_download_folder_400s(self, provider, mock_time):
>>>>>>> 495966fd
        with pytest.raises(exceptions.DownloadError) as e:
            await provider.download(WaterButlerPath('/cool/folder/mom/'))
        assert e.value.code == 400

    @pytest.mark.asyncio
    @pytest.mark.aiohttpretty
<<<<<<< HEAD
    async def test_upload_update(self, provider, file_content, file_stream, file_metadata):
=======
    def test_upload_update(self, provider, file_content, file_stream, file_metadata, mock_time):
>>>>>>> 495966fd
        path = WaterButlerPath('/foobah')
        content_md5 = hashlib.md5(file_content).hexdigest()
        url = provider.bucket.new_key(path.path).generate_url(100, 'PUT')
        metadata_url = provider.bucket.new_key(path.path).generate_url(100, 'HEAD')
        aiohttpretty.register_uri('HEAD', metadata_url, headers=file_metadata)
        aiohttpretty.register_uri('PUT', url, status=201, headers={'ETag': '"{}"'.format(content_md5)})

        metadata, created = await provider.upload(file_stream, path)

        assert metadata.kind == 'file'
        assert not created
        assert aiohttpretty.has_call(method='PUT', uri=url)
        assert aiohttpretty.has_call(method='HEAD', uri=metadata_url)

    @pytest.mark.asyncio
    @pytest.mark.aiohttpretty
<<<<<<< HEAD
    async def test_upload_encrypted(self, provider, file_content, file_stream, file_metadata):
=======
    def test_upload_encrypted(self, provider, file_content, file_stream, file_metadata, mock_time):
>>>>>>> 495966fd

        # Set trigger for encrypt_key=True in s3.provider.upload
        provider.encrypt_uploads = True
        path = WaterButlerPath('/foobah')
        content_md5 = hashlib.md5(file_content).hexdigest()
        url = provider.bucket.new_key(path.path).generate_url(100, 'PUT', encrypt_key=True)
        metadata_url = provider.bucket.new_key(path.path).generate_url(100, 'HEAD')
        aiohttpretty.register_uri(
            'HEAD',
            metadata_url,
            responses=[
                {'status': 404},
                {'headers': file_metadata},
            ],
        )
        aiohttpretty.register_uri('PUT', url, status=200, headers={'ETag': '"{}"'.format(content_md5)})

        metadata, created = await provider.upload(file_stream, path)

        assert metadata.kind == 'file'
        assert metadata.extra['encryption'] == 'AES256'
        assert created
        assert aiohttpretty.has_call(method='PUT', uri=url)
        assert aiohttpretty.has_call(method='HEAD', uri=metadata_url)

    @pytest.mark.asyncio
    @pytest.mark.aiohttpretty
<<<<<<< HEAD
    async def test_delete(self, provider):
=======
    def test_delete(self, provider, mock_time):
>>>>>>> 495966fd
        path = WaterButlerPath('/some-file')
        url = provider.bucket.new_key(path.path).generate_url(100, 'DELETE')
        aiohttpretty.register_uri('DELETE', url, status=200)

        await provider.delete(path)

        assert aiohttpretty.has_call(method='DELETE', uri=url)

    @pytest.mark.asyncio
    @pytest.mark.aiohttpretty
<<<<<<< HEAD
    async def test_folder_delete(self, provider, contents_and_self):
=======
    def test_folder_delete(self, provider, contents_and_self, mock_time):
>>>>>>> 495966fd
        path = WaterButlerPath('/some-folder/')

        params = {'prefix': 'some-folder/'}
        query_url = provider.bucket.generate_url(100, 'GET')
        aiohttpretty.register_uri(
            'GET',
            query_url,
            params=params,
            body=contents_and_self,
            status=200,
        )

        query_params = {'delete': ''}
        (payload, headers) = bulk_delete_body(
            ['thisfolder/', 'thisfolder/item1', 'thisfolder/item2']
        )

        delete_url = provider.bucket.generate_url(
            100,
            'POST',
            query_parameters=query_params,
            headers=headers,
        )
        aiohttpretty.register_uri('POST', delete_url, status=204)

        await provider.delete(path)

        assert aiohttpretty.has_call(method='GET', uri=query_url, params=params)
        assert aiohttpretty.has_call(method='POST', uri=delete_url)

    @pytest.mark.asyncio
    @pytest.mark.aiohttpretty
<<<<<<< HEAD
    async def test_large_folder_delete(self, provider):
=======
    def test_large_folder_delete(self, provider, mock_time):
>>>>>>> 495966fd
        path = WaterButlerPath('/some-folder/')

        query_url = provider.bucket.generate_url(100, 'GET')

        keys_one = [str(x) for x in range(2500, 3500)]
        response_one = list_objects_response(keys_one, truncated=True)
        params_one = {'prefix': 'some-folder/'}

        keys_two = [str(x) for x in range(3500, 3601)]
        response_two = list_objects_response(keys_two)
        params_two = {'prefix': 'some-folder/', 'marker': '3499'}

        aiohttpretty.register_uri(
            'GET',
            query_url,
            params=params_one,
            body=response_one,
            status=200,
        )
        aiohttpretty.register_uri(
            'GET',
            query_url,
            params=params_two,
            body=response_two,
            status=200,
        )

        query_params = {'delete': None}

        (payload_one, headers_one) = bulk_delete_body(keys_one)
        delete_url_one = provider.bucket.generate_url(
            100,
            'POST',
            query_parameters=query_params,
            headers=headers_one,
        )
        aiohttpretty.register_uri('POST', delete_url_one, status=204)

        (payload_two, headers_two) = bulk_delete_body(keys_two)
        delete_url_two = provider.bucket.generate_url(
            100,
            'POST',
            query_parameters=query_params,
            headers=headers_two,
        )
        aiohttpretty.register_uri('POST', delete_url_two, status=204)

        await provider.delete(path)

        assert aiohttpretty.has_call(method='GET', uri=query_url, params=params_one)
        assert aiohttpretty.has_call(method='GET', uri=query_url, params=params_two)
        assert aiohttpretty.has_call(method='POST', uri=delete_url_one)
        assert aiohttpretty.has_call(method='POST', uri=delete_url_two)

    @pytest.mark.asyncio
    @pytest.mark.aiohttpretty
<<<<<<< HEAD
    async def test_accepts_url(self, provider):
=======
    def test_accepts_url(self, provider, mock_time):
>>>>>>> 495966fd
        path = WaterButlerPath('/my-image')
        url = provider.bucket.new_key(path.path).generate_url(100, 'GET', response_headers={'response-content-disposition': 'attachment'})

        ret_url = await provider.download(path, accept_url=True)

        assert ret_url == url


class TestMetadata:

    @pytest.mark.asyncio
    @pytest.mark.aiohttpretty
<<<<<<< HEAD
    async def test_metadata_folder(self, provider, folder_metadata):
=======
    def test_metadata_folder(self, provider, folder_metadata, mock_time):
>>>>>>> 495966fd
        path = WaterButlerPath('/darp/')
        url = provider.bucket.generate_url(100)
        params = build_folder_params(path)
        aiohttpretty.register_uri('GET', url, params=params, body=folder_metadata,
                                  headers={'Content-Type': 'application/xml'})

        result = await provider.metadata(path)

        assert isinstance(result, list)
        assert len(result) == 3
        assert result[0].name == '   photos'
        assert result[1].name == 'my-image.jpg'
        assert result[2].extra['md5'] == '1b2cf535f27731c974343645a3985328'

    @pytest.mark.asyncio
    @pytest.mark.aiohttpretty
<<<<<<< HEAD
    async def test_metadata_folder_self_listing(self, provider, contents_and_self):
=======
    def test_metadata_folder_self_listing(self, provider, contents_and_self, mock_time):
>>>>>>> 495966fd
        path = WaterButlerPath('/thisfolder/')
        url = provider.bucket.generate_url(100)
        params = build_folder_params(path)
        aiohttpretty.register_uri('GET', url, params=params, body=contents_and_self)

        result = await provider.metadata(path)

        assert isinstance(result, list)
        assert len(result) == 2
        for fobj in result:
            assert fobj.name != path.path

    @pytest.mark.asyncio
    @pytest.mark.aiohttpretty
<<<<<<< HEAD
    async def test_just_a_folder_metadata_folder(self, provider, just_a_folder_metadata):
=======
    def test_just_a_folder_metadata_folder(self, provider, just_a_folder_metadata, mock_time):
>>>>>>> 495966fd
        path = WaterButlerPath('/')
        url = provider.bucket.generate_url(100)
        params = build_folder_params(path)
        aiohttpretty.register_uri('GET', url, params=params, body=just_a_folder_metadata,
                                  headers={'Content-Type': 'application/xml'})

        result = await provider.metadata(path)

        assert isinstance(result, list)
        assert len(result) == 1
        assert result[0].kind == 'folder'

    # @pytest.mark.asyncio
    # @pytest.mark.aiohttpretty
    # def test_must_have_slash(self, provider, just_a_folder_metadata, mock_time):
    #     with pytest.raises(exceptions.InvalidPathError):
    #         await provider.metadata('')

    @pytest.mark.asyncio
    @pytest.mark.aiohttpretty
<<<<<<< HEAD
    async def test_metadata_file(self, provider, file_metadata):
=======
    def test_metadata_file(self, provider, file_metadata, mock_time):
>>>>>>> 495966fd
        path = WaterButlerPath('/Foo/Bar/my-image.jpg')
        url = provider.bucket.new_key(path.path).generate_url(100, 'HEAD')
        aiohttpretty.register_uri('HEAD', url, headers=file_metadata)

        result = await provider.metadata(path)

        assert isinstance(result, metadata.BaseFileMetadata)
        assert result.path == str(path)
        assert result.name == 'my-image.jpg'
        assert result.extra['md5'] == 'fba9dede5f27731c9771645a39863328'

    @pytest.mark.asyncio
    @pytest.mark.aiohttpretty
<<<<<<< HEAD
    async def test_metadata_file_missing(self, provider):
=======
    def test_metadata_file_missing(self, provider, mock_time):
>>>>>>> 495966fd
        path = WaterButlerPath('/notfound.txt')
        url = provider.bucket.new_key(path.path).generate_url(100, 'HEAD')
        aiohttpretty.register_uri('HEAD', url, status=404)

        with pytest.raises(exceptions.MetadataError):
            await provider.metadata(path)

    @pytest.mark.asyncio
    @pytest.mark.aiohttpretty
<<<<<<< HEAD
    async def test_upload(self, provider, file_content, file_stream, file_metadata):
=======
    def test_upload(self, provider, file_content, file_stream, file_metadata, mock_time):
>>>>>>> 495966fd
        path = WaterButlerPath('/foobah')
        content_md5 = hashlib.md5(file_content).hexdigest()
        url = provider.bucket.new_key(path.path).generate_url(100, 'PUT')
        metadata_url = provider.bucket.new_key(path.path).generate_url(100, 'HEAD')
        aiohttpretty.register_uri(
            'HEAD',
            metadata_url,
            responses=[
                {'status': 404},
                {'headers': file_metadata},
            ],
        )
        aiohttpretty.register_uri('PUT', url, status=200, headers={'ETag': '"{}"'.format(content_md5)}),

        metadata, created = await provider.upload(file_stream, path)

        assert metadata.kind == 'file'
        assert created
        assert aiohttpretty.has_call(method='PUT', uri=url)
        assert aiohttpretty.has_call(method='HEAD', uri=metadata_url)


class TestCreateFolder:

    @pytest.mark.asyncio
    @pytest.mark.aiohttpretty
<<<<<<< HEAD
    async def test_raise_409(self, provider, just_a_folder_metadata):
=======
    def test_raise_409(self, provider, just_a_folder_metadata, mock_time):
>>>>>>> 495966fd
        path = WaterButlerPath('/alreadyexists/')
        url = provider.bucket.generate_url(100, 'GET')
        params = build_folder_params(path)
        aiohttpretty.register_uri('GET', url, params=params, body=just_a_folder_metadata,
                                  headers={'Content-Type': 'application/xml'})

        with pytest.raises(exceptions.FolderNamingConflict) as e:
            await provider.create_folder(path)

        assert e.value.code == 409
        assert e.value.message == 'Cannot create folder "alreadyexists" because a file or folder already exists at path "/alreadyexists/"'

    @pytest.mark.asyncio
    @pytest.mark.aiohttpretty
<<<<<<< HEAD
    async def test_must_start_with_slash(self, provider):
=======
    def test_must_start_with_slash(self, provider, mock_time):
>>>>>>> 495966fd
        path = WaterButlerPath('/alreadyexists')

        with pytest.raises(exceptions.CreateFolderError) as e:
            await provider.create_folder(path)

        assert e.value.code == 400
        assert e.value.message == 'Path must be a directory'

    @pytest.mark.asyncio
    @pytest.mark.aiohttpretty
<<<<<<< HEAD
    async def test_errors_out(self, provider):
=======
    def test_errors_out(self, provider, mock_time):
>>>>>>> 495966fd
        path = WaterButlerPath('/alreadyexists/')
        url = provider.bucket.generate_url(100, 'GET')
        params = build_folder_params(path)
        create_url = provider.bucket.new_key(path.path).generate_url(100, 'PUT')

        aiohttpretty.register_uri('GET', url, params=params, status=404)
        aiohttpretty.register_uri('PUT', create_url, status=403)

        with pytest.raises(exceptions.CreateFolderError) as e:
            await provider.create_folder(path)

        assert e.value.code == 403

    @pytest.mark.asyncio
    @pytest.mark.aiohttpretty
<<<<<<< HEAD
    async def test_errors_out_metadata(self, provider):
=======
    def test_errors_out_metadata(self, provider, mock_time):
>>>>>>> 495966fd
        path = WaterButlerPath('/alreadyexists/')
        url = provider.bucket.generate_url(100, 'GET')
        params = build_folder_params(path)

        aiohttpretty.register_uri('GET', url, params=params, status=403)

        with pytest.raises(exceptions.MetadataError) as e:
            await provider.create_folder(path)

        assert e.value.code == 403

    @pytest.mark.asyncio
    @pytest.mark.aiohttpretty
<<<<<<< HEAD
    async def test_creates(self, provider):
=======
    def test_creates(self, provider, mock_time):
>>>>>>> 495966fd
        path = WaterButlerPath('/doesntalreadyexists/')
        url = provider.bucket.generate_url(100, 'GET')
        params = build_folder_params(path)
        create_url = provider.bucket.new_key(path.path).generate_url(100, 'PUT')

        aiohttpretty.register_uri('GET', url, params=params, status=404)
        aiohttpretty.register_uri('PUT', create_url, status=200)

        resp = await provider.create_folder(path)

        assert resp.kind == 'folder'
        assert resp.name == 'doesntalreadyexists'
        assert resp.path == '/doesntalreadyexists/'


class TestOperations:

    # @pytest.mark.asyncio
    # @pytest.mark.aiohttpretty
    # def test_copy(self, provider, file_metadata, mock_time):
    #     dest_path = WaterButlerPath('/dest')
    #     source_path = WaterButlerPath('/source')
    #     headers = {'x-amz-copy-source': '/{}/{}'.format(provider.settings['bucket'], source_path.path)}

    #     metadata_url = provider.bucket.new_key(dest_path.path).generate_url(100, 'HEAD')
    #     url = provider.bucket.new_key(dest_path.path).generate_url(100, 'PUT', headers=headers)

    #     aiohttpretty.register_uri('PUT', url, status=200)
    #     aiohttpretty.register_uri('HEAD', metadata_url, headers=file_metadata)

    #     resp = await provider.copy(provider, source_path, dest_path)

    #     # TODO: matching url content for request
    #     assert resp['kind'] == 'file'
    #     assert aiohttpretty.has_call(method='HEAD', uri=metadata_url)
    #     assert aiohttpretty.has_call(method='PUT', uri=url, headers=headers)

    @pytest.mark.asyncio
    @pytest.mark.aiohttpretty
<<<<<<< HEAD
    async def test_version_metadata(self, provider, version_metadata):
=======
    def test_version_metadata(self, provider, version_metadata, mock_time):
>>>>>>> 495966fd
        path = WaterButlerPath('/my-image.jpg')
        url = provider.bucket.generate_url(100, 'GET', query_parameters={'versions': ''})
        params = build_folder_params(path)
        aiohttpretty.register_uri('GET', url, params=params, status=200, body=version_metadata)

        data = await provider.revisions(path)

        assert isinstance(data, list)
        assert len(data) == 3

        for item in data:
            assert hasattr(item, 'extra')
            assert hasattr(item, 'version')
            assert hasattr(item, 'version_identifier')

        assert aiohttpretty.has_call(method='GET', uri=url, params=params)

<<<<<<< HEAD
    async def test_equality(self, provider):
=======
    def test_equality(self, provider, mock_time):
>>>>>>> 495966fd
        assert provider.can_intra_copy(provider)
        assert provider.can_intra_move(provider)<|MERGE_RESOLUTION|>--- conflicted
+++ resolved
@@ -316,12 +316,7 @@
         ('ap-southeast-2', 's3-ap-southeast-2.amazonaws.com'),
         ('sa-east-1',      's3-sa-east-1.amazonaws.com'),
     ])
-<<<<<<< HEAD
-
-    async def test_region_host(self, auth, credentials, settings, region_name, host):
-=======
-    def test_region_host(self, auth, credentials, settings, region_name, host, mock_time):
->>>>>>> 495966fd
+    async def test_region_host(self, auth, credentials, settings, region_name, host, mock_time):
         provider = S3Provider(auth, credentials, settings)
         orig_host = provider.connection.host
 
@@ -340,11 +335,7 @@
 
     @pytest.mark.asyncio
     @pytest.mark.aiohttpretty
-<<<<<<< HEAD
-    async def test_validate_v1_path_file(self, provider, file_metadata):
-=======
-    def test_validate_v1_path_file(self, provider, file_metadata, mock_time):
->>>>>>> 495966fd
+    async def test_validate_v1_path_file(self, provider, file_metadata, mock_time):
         file_path = 'foobah'
 
         params = {'prefix': '/' + file_path + '/', 'delimiter': '/'}
@@ -369,11 +360,7 @@
 
     @pytest.mark.asyncio
     @pytest.mark.aiohttpretty
-<<<<<<< HEAD
-    async def test_validate_v1_path_folder(self, provider, folder_metadata):
-=======
-    def test_validate_v1_path_folder(self, provider, folder_metadata, mock_time):
->>>>>>> 495966fd
+    async def test_validate_v1_path_folder(self, provider, folder_metadata, mock_time):
         folder_path = 'Photos'
 
         params = {'prefix': '/' + folder_path + '/', 'delimiter': '/'}
@@ -399,45 +386,27 @@
 
         assert wb_path_v1 == wb_path_v0
 
-<<<<<<< HEAD
-    @pytest.mark.asyncio
-    async def test_normal_name(self, provider):
+    @pytest.mark.asyncio
+    async def test_normal_name(self, provider, mock_time):
         path = await provider.validate_path('/this/is/a/path.txt')
-=======
-    @async
-    def test_normal_name(self, provider, mock_time):
-        path = yield from provider.validate_path('/this/is/a/path.txt')
->>>>>>> 495966fd
         assert path.name == 'path.txt'
         assert path.parent.name == 'a'
         assert path.is_file
         assert not path.is_dir
         assert not path.is_root
 
-<<<<<<< HEAD
-    @pytest.mark.asyncio
-    async def test_folder(self, provider):
+    @pytest.mark.asyncio
+    async def test_folder(self, provider, mock_time):
         path = await provider.validate_path('/this/is/a/folder/')
-=======
-    @async
-    def test_folder(self, provider, mock_time):
-        path = yield from provider.validate_path('/this/is/a/folder/')
->>>>>>> 495966fd
         assert path.name == 'folder'
         assert path.parent.name == 'a'
         assert not path.is_file
         assert path.is_dir
         assert not path.is_root
 
-<<<<<<< HEAD
-    @pytest.mark.asyncio
-    async def test_root(self, provider):
+    @pytest.mark.asyncio
+    async def test_root(self, provider, mock_time):
         path = await provider.validate_path('/this/is/a/folder/')
-=======
-    @async
-    def test_root(self, provider, mock_time):
-        path = yield from provider.validate_path('/this/is/a/folder/')
->>>>>>> 495966fd
         assert path.name == 'folder'
         assert path.parent.name == 'a'
         assert not path.is_file
@@ -449,11 +418,7 @@
 
     @pytest.mark.asyncio
     @pytest.mark.aiohttpretty
-<<<<<<< HEAD
-    async def test_download(self, provider):
-=======
-    def test_download(self, provider, mock_time):
->>>>>>> 495966fd
+    async def test_download(self, provider, mock_time):
         path = WaterButlerPath('/muhtriangle')
         url = provider.bucket.new_key(path.path).generate_url(100, response_headers={'response-content-disposition': 'attachment'})
         aiohttpretty.register_uri('GET', url, body=b'delicious', auto_length=True)
@@ -465,11 +430,7 @@
 
     @pytest.mark.asyncio
     @pytest.mark.aiohttpretty
-<<<<<<< HEAD
-    async def test_download_version(self, provider):
-=======
-    def test_download_version(self, provider, mock_time):
->>>>>>> 495966fd
+    async def test_download_version(self, provider, mock_time):
         path = WaterButlerPath('/muhtriangle')
         url = provider.bucket.new_key(path.path).generate_url(
             100,
@@ -485,11 +446,7 @@
 
     @pytest.mark.asyncio
     @pytest.mark.aiohttpretty
-<<<<<<< HEAD
-    async def test_download_display_name(self, provider):
-=======
-    def test_download_display_name(self, provider, mock_time):
->>>>>>> 495966fd
+    async def test_download_display_name(self, provider, mock_time):
         path = WaterButlerPath('/muhtriangle')
         url = provider.bucket.new_key(path.path).generate_url(100, response_headers={'response-content-disposition': "attachment; filename*=UTF-8''tuna"})
         aiohttpretty.register_uri('GET', url, body=b'delicious', auto_length=True)
@@ -501,11 +458,7 @@
 
     @pytest.mark.asyncio
     @pytest.mark.aiohttpretty
-<<<<<<< HEAD
-    async def test_download_not_found(self, provider):
-=======
-    def test_download_not_found(self, provider, mock_time):
->>>>>>> 495966fd
+    async def test_download_not_found(self, provider, mock_time):
         path = WaterButlerPath('/muhtriangle')
         url = provider.bucket.new_key(path.path).generate_url(100, response_headers={'response-content-disposition': 'attachment'})
         aiohttpretty.register_uri('GET', url, status=404)
@@ -515,22 +468,14 @@
 
     @pytest.mark.asyncio
     @pytest.mark.aiohttpretty
-<<<<<<< HEAD
-    async def test_download_folder_400s(self, provider):
-=======
-    def test_download_folder_400s(self, provider, mock_time):
->>>>>>> 495966fd
+    async def test_download_folder_400s(self, provider, mock_time):
         with pytest.raises(exceptions.DownloadError) as e:
             await provider.download(WaterButlerPath('/cool/folder/mom/'))
         assert e.value.code == 400
 
     @pytest.mark.asyncio
     @pytest.mark.aiohttpretty
-<<<<<<< HEAD
-    async def test_upload_update(self, provider, file_content, file_stream, file_metadata):
-=======
-    def test_upload_update(self, provider, file_content, file_stream, file_metadata, mock_time):
->>>>>>> 495966fd
+    async def test_upload_update(self, provider, file_content, file_stream, file_metadata, mock_time):
         path = WaterButlerPath('/foobah')
         content_md5 = hashlib.md5(file_content).hexdigest()
         url = provider.bucket.new_key(path.path).generate_url(100, 'PUT')
@@ -547,12 +492,7 @@
 
     @pytest.mark.asyncio
     @pytest.mark.aiohttpretty
-<<<<<<< HEAD
-    async def test_upload_encrypted(self, provider, file_content, file_stream, file_metadata):
-=======
-    def test_upload_encrypted(self, provider, file_content, file_stream, file_metadata, mock_time):
->>>>>>> 495966fd
-
+    async def test_upload_encrypted(self, provider, file_content, file_stream, file_metadata, mock_time):
         # Set trigger for encrypt_key=True in s3.provider.upload
         provider.encrypt_uploads = True
         path = WaterButlerPath('/foobah')
@@ -579,11 +519,7 @@
 
     @pytest.mark.asyncio
     @pytest.mark.aiohttpretty
-<<<<<<< HEAD
-    async def test_delete(self, provider):
-=======
-    def test_delete(self, provider, mock_time):
->>>>>>> 495966fd
+    async def test_delete(self, provider, mock_time):
         path = WaterButlerPath('/some-file')
         url = provider.bucket.new_key(path.path).generate_url(100, 'DELETE')
         aiohttpretty.register_uri('DELETE', url, status=200)
@@ -594,11 +530,7 @@
 
     @pytest.mark.asyncio
     @pytest.mark.aiohttpretty
-<<<<<<< HEAD
-    async def test_folder_delete(self, provider, contents_and_self):
-=======
-    def test_folder_delete(self, provider, contents_and_self, mock_time):
->>>>>>> 495966fd
+    async def test_folder_delete(self, provider, contents_and_self, mock_time):
         path = WaterButlerPath('/some-folder/')
 
         params = {'prefix': 'some-folder/'}
@@ -631,11 +563,7 @@
 
     @pytest.mark.asyncio
     @pytest.mark.aiohttpretty
-<<<<<<< HEAD
-    async def test_large_folder_delete(self, provider):
-=======
-    def test_large_folder_delete(self, provider, mock_time):
->>>>>>> 495966fd
+    async def test_large_folder_delete(self, provider, mock_time):
         path = WaterButlerPath('/some-folder/')
 
         query_url = provider.bucket.generate_url(100, 'GET')
@@ -692,11 +620,7 @@
 
     @pytest.mark.asyncio
     @pytest.mark.aiohttpretty
-<<<<<<< HEAD
-    async def test_accepts_url(self, provider):
-=======
-    def test_accepts_url(self, provider, mock_time):
->>>>>>> 495966fd
+    async def test_accepts_url(self, provider, mock_time):
         path = WaterButlerPath('/my-image')
         url = provider.bucket.new_key(path.path).generate_url(100, 'GET', response_headers={'response-content-disposition': 'attachment'})
 
@@ -709,11 +633,7 @@
 
     @pytest.mark.asyncio
     @pytest.mark.aiohttpretty
-<<<<<<< HEAD
-    async def test_metadata_folder(self, provider, folder_metadata):
-=======
-    def test_metadata_folder(self, provider, folder_metadata, mock_time):
->>>>>>> 495966fd
+    async def test_metadata_folder(self, provider, folder_metadata, mock_time):
         path = WaterButlerPath('/darp/')
         url = provider.bucket.generate_url(100)
         params = build_folder_params(path)
@@ -730,11 +650,7 @@
 
     @pytest.mark.asyncio
     @pytest.mark.aiohttpretty
-<<<<<<< HEAD
-    async def test_metadata_folder_self_listing(self, provider, contents_and_self):
-=======
-    def test_metadata_folder_self_listing(self, provider, contents_and_self, mock_time):
->>>>>>> 495966fd
+    async def test_metadata_folder_self_listing(self, provider, contents_and_self, mock_time):
         path = WaterButlerPath('/thisfolder/')
         url = provider.bucket.generate_url(100)
         params = build_folder_params(path)
@@ -749,11 +665,7 @@
 
     @pytest.mark.asyncio
     @pytest.mark.aiohttpretty
-<<<<<<< HEAD
-    async def test_just_a_folder_metadata_folder(self, provider, just_a_folder_metadata):
-=======
-    def test_just_a_folder_metadata_folder(self, provider, just_a_folder_metadata, mock_time):
->>>>>>> 495966fd
+    async def test_just_a_folder_metadata_folder(self, provider, just_a_folder_metadata, mock_time):
         path = WaterButlerPath('/')
         url = provider.bucket.generate_url(100)
         params = build_folder_params(path)
@@ -768,17 +680,13 @@
 
     # @pytest.mark.asyncio
     # @pytest.mark.aiohttpretty
-    # def test_must_have_slash(self, provider, just_a_folder_metadata, mock_time):
+    # async def test_must_have_slash(self, provider, just_a_folder_metadata, mock_time):
     #     with pytest.raises(exceptions.InvalidPathError):
     #         await provider.metadata('')
 
     @pytest.mark.asyncio
     @pytest.mark.aiohttpretty
-<<<<<<< HEAD
-    async def test_metadata_file(self, provider, file_metadata):
-=======
-    def test_metadata_file(self, provider, file_metadata, mock_time):
->>>>>>> 495966fd
+    async def test_metadata_file(self, provider, file_metadata, mock_time):
         path = WaterButlerPath('/Foo/Bar/my-image.jpg')
         url = provider.bucket.new_key(path.path).generate_url(100, 'HEAD')
         aiohttpretty.register_uri('HEAD', url, headers=file_metadata)
@@ -792,11 +700,7 @@
 
     @pytest.mark.asyncio
     @pytest.mark.aiohttpretty
-<<<<<<< HEAD
-    async def test_metadata_file_missing(self, provider):
-=======
-    def test_metadata_file_missing(self, provider, mock_time):
->>>>>>> 495966fd
+    async def test_metadata_file_missing(self, provider, mock_time):
         path = WaterButlerPath('/notfound.txt')
         url = provider.bucket.new_key(path.path).generate_url(100, 'HEAD')
         aiohttpretty.register_uri('HEAD', url, status=404)
@@ -806,11 +710,7 @@
 
     @pytest.mark.asyncio
     @pytest.mark.aiohttpretty
-<<<<<<< HEAD
-    async def test_upload(self, provider, file_content, file_stream, file_metadata):
-=======
-    def test_upload(self, provider, file_content, file_stream, file_metadata, mock_time):
->>>>>>> 495966fd
+    async def test_upload(self, provider, file_content, file_stream, file_metadata, mock_time):
         path = WaterButlerPath('/foobah')
         content_md5 = hashlib.md5(file_content).hexdigest()
         url = provider.bucket.new_key(path.path).generate_url(100, 'PUT')
@@ -837,11 +737,7 @@
 
     @pytest.mark.asyncio
     @pytest.mark.aiohttpretty
-<<<<<<< HEAD
-    async def test_raise_409(self, provider, just_a_folder_metadata):
-=======
-    def test_raise_409(self, provider, just_a_folder_metadata, mock_time):
->>>>>>> 495966fd
+    async def test_raise_409(self, provider, just_a_folder_metadata, mock_time):
         path = WaterButlerPath('/alreadyexists/')
         url = provider.bucket.generate_url(100, 'GET')
         params = build_folder_params(path)
@@ -856,11 +752,7 @@
 
     @pytest.mark.asyncio
     @pytest.mark.aiohttpretty
-<<<<<<< HEAD
-    async def test_must_start_with_slash(self, provider):
-=======
-    def test_must_start_with_slash(self, provider, mock_time):
->>>>>>> 495966fd
+    async def test_must_start_with_slash(self, provider, mock_time):
         path = WaterButlerPath('/alreadyexists')
 
         with pytest.raises(exceptions.CreateFolderError) as e:
@@ -871,11 +763,7 @@
 
     @pytest.mark.asyncio
     @pytest.mark.aiohttpretty
-<<<<<<< HEAD
-    async def test_errors_out(self, provider):
-=======
-    def test_errors_out(self, provider, mock_time):
->>>>>>> 495966fd
+    async def test_errors_out(self, provider, mock_time):
         path = WaterButlerPath('/alreadyexists/')
         url = provider.bucket.generate_url(100, 'GET')
         params = build_folder_params(path)
@@ -891,11 +779,7 @@
 
     @pytest.mark.asyncio
     @pytest.mark.aiohttpretty
-<<<<<<< HEAD
-    async def test_errors_out_metadata(self, provider):
-=======
-    def test_errors_out_metadata(self, provider, mock_time):
->>>>>>> 495966fd
+    async def test_errors_out_metadata(self, provider, mock_time):
         path = WaterButlerPath('/alreadyexists/')
         url = provider.bucket.generate_url(100, 'GET')
         params = build_folder_params(path)
@@ -909,11 +793,7 @@
 
     @pytest.mark.asyncio
     @pytest.mark.aiohttpretty
-<<<<<<< HEAD
-    async def test_creates(self, provider):
-=======
-    def test_creates(self, provider, mock_time):
->>>>>>> 495966fd
+    async def test_creates(self, provider, mock_time):
         path = WaterButlerPath('/doesntalreadyexists/')
         url = provider.bucket.generate_url(100, 'GET')
         params = build_folder_params(path)
@@ -933,7 +813,7 @@
 
     # @pytest.mark.asyncio
     # @pytest.mark.aiohttpretty
-    # def test_copy(self, provider, file_metadata, mock_time):
+    # async def test_copy(self, provider, file_metadata, mock_time):
     #     dest_path = WaterButlerPath('/dest')
     #     source_path = WaterButlerPath('/source')
     #     headers = {'x-amz-copy-source': '/{}/{}'.format(provider.settings['bucket'], source_path.path)}
@@ -953,11 +833,7 @@
 
     @pytest.mark.asyncio
     @pytest.mark.aiohttpretty
-<<<<<<< HEAD
-    async def test_version_metadata(self, provider, version_metadata):
-=======
-    def test_version_metadata(self, provider, version_metadata, mock_time):
->>>>>>> 495966fd
+    async def test_version_metadata(self, provider, version_metadata, mock_time):
         path = WaterButlerPath('/my-image.jpg')
         url = provider.bucket.generate_url(100, 'GET', query_parameters={'versions': ''})
         params = build_folder_params(path)
@@ -975,10 +851,6 @@
 
         assert aiohttpretty.has_call(method='GET', uri=url, params=params)
 
-<<<<<<< HEAD
-    async def test_equality(self, provider):
-=======
-    def test_equality(self, provider, mock_time):
->>>>>>> 495966fd
+    async def test_equality(self, provider, mock_time):
         assert provider.can_intra_copy(provider)
         assert provider.can_intra_move(provider)