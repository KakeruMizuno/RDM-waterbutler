import pytest

import io
from http import client

import aiohttpretty

from waterbutler.core import streams
from waterbutler.core import metadata
from waterbutler.core import exceptions
from waterbutler.core.path import WaterButlerPath

from waterbutler.providers.dropbox import DropboxProvider
from waterbutler.providers.dropbox.metadata import DropboxFileMetadata


@pytest.fixture
def auth():
    return {
        'name': 'cat',
        'email': 'cat@cat.com',
    }


@pytest.fixture
def credentials():
    return {'token': 'wrote harry potter'}


@pytest.fixture
def settings():
    return {'folder': '/Photos'}


@pytest.fixture
def provider(auth, credentials, settings):
    return DropboxProvider(auth, credentials, settings)


@pytest.fixture
def file_content():
    return b'SLEEP IS FOR THE WEAK GO SERVE STREAMS'


@pytest.fixture
def file_like(file_content):
    return io.BytesIO(file_content)


@pytest.fixture
def file_stream(file_like):
    return streams.FileStreamReader(file_like)


@pytest.fixture
def folder_metadata():
    return {
        "size": "0 bytes",
        "hash": "37eb1ba1849d4b0fb0b28caf7ef3af52",
        "bytes": 0,
        "thumb_exists": False,
        "rev": "714f029684fe",
        "modified": "Wed, 27 Apr 2011 22:18:51 +0000",
        "path": "/Photos",
        "is_dir": True,
        "icon": "folder",
        "root": "dropbox",
        "contents": [
            {
                "size": "2.3 MB",
                "rev": "38af1b183490",
                "thumb_exists": True,
                "bytes": 2453963,
                "modified": "Mon, 07 Apr 2014 23:13:16 +0000",
                "client_mtime": "Thu, 29 Aug 2013 01:12:02 +0000",
                "path": "/Photos/flower.jpg",
                "photo_info": {
                "lat_long": [
                    37.77256666666666,
                    -122.45934166666667
                ],
                "time_taken": "Wed, 28 Aug 2013 18:12:02 +0000"
                },
                "is_dir": False,
                "icon": "page_white_picture",
                "root": "dropbox",
                "mime_type": "image/jpeg",
                "revision": 14511
            }
        ],
        "revision": 29007
    }


@pytest.fixture
def file_metadata():
    return {
        "size": "225.4KB",
        "rev": "35e97029684fe",
        "thumb_exists": False,
        "bytes": 230783,
        "modified": "Tue, 19 Jul 2011 21:55:38 +0000",
        "client_mtime": "Mon, 18 Jul 2011 18:04:35 +0000",
        "path": "/Photos/Getting_Started.pdf",
        "is_dir": False,
        "icon": "page_white_acrobat",
        "root": "dropbox",
        "mime_type": "application/pdf",
        "revision": 220823
    }


def build_folder_metadata_params(path):
    return {'root': 'auto', 'path': path.full_path}


class TestValidatePath:

<<<<<<< HEAD
    @pytest.mark.asyncio
    async def test_returns_path_obj(self, provider):
        path = await provider.validate_path('/thisisapath')
=======
    @async
    @pytest.mark.aiohttpretty
    @pytest.mark.parametrize('settings', [{'folder': '/'}])
    def test_validate_v1_path_file(self, provider, file_metadata):
        file_path = 'Photos/Getting_Started.pdf'

        metadata_url = provider.build_url('metadata', 'auto', file_path)
        aiohttpretty.register_json_uri('GET', metadata_url, body=file_metadata)

        try:
            wb_path_v1 = yield from provider.validate_v1_path('/' + file_path)
        except Exception as exc:
            pytest.fail(str(exc))

        with pytest.raises(exceptions.NotFoundError) as exc:
            yield from provider.validate_v1_path('/' + file_path + '/')

        assert exc.value.code == client.NOT_FOUND

        wb_path_v0 = yield from provider.validate_path('/' + file_path)

        assert wb_path_v1 == wb_path_v0

    @async
    @pytest.mark.aiohttpretty
    @pytest.mark.parametrize('settings', [{'folder': '/'}])
    def test_validate_v1_path_folder(self, provider, folder_metadata):
        folder_path = 'Photos'

        metadata_url = provider.build_url('metadata', 'auto', folder_path)
        aiohttpretty.register_json_uri('GET', metadata_url, body=folder_metadata)

        try:
            wb_path_v1 = yield from provider.validate_v1_path('/' + folder_path + '/')
        except Exception as exc:
            pytest.fail(str(exc))

        with pytest.raises(exceptions.NotFoundError) as exc:
            yield from provider.validate_v1_path('/' + folder_path)

        assert exc.value.code == client.NOT_FOUND

        wb_path_v0 = yield from provider.validate_path('/' + folder_path + '/')

        assert wb_path_v1 == wb_path_v0

    @async
    def test_returns_path_obj(self, provider):
        path = yield from provider.validate_path('/thisisapath')
>>>>>>> cf7363aa

        assert path.is_file
        assert len(path.parts) > 1
        assert path.name == 'thisisapath'
        assert provider.folder in path.full_path

    @pytest.mark.asyncio
    async def test_with_folder(self, provider):
        path = await provider.validate_path('/this/isa/folder/')

        assert path.is_dir
        assert len(path.parts) > 1
        assert path.name == 'folder'
        assert provider.folder in path.full_path


class TestCRUD:

    @pytest.mark.asyncio
    @pytest.mark.aiohttpretty
    async def test_download(self, provider):
        path = WaterButlerPath('/triangles.txt', prepend=provider.folder)
        url = provider._build_content_url('files', 'auto', path.full_path)
        aiohttpretty.register_uri('GET', url, body=b'better', auto_length=True)
        result = await provider.download(path)
        content = await result.response.read()

        assert content == b'better'

    @pytest.mark.asyncio
    @pytest.mark.aiohttpretty
    async def test_download_not_found(self, provider):
        path = await provider.validate_path('/vectors.txt')
        url = provider._build_content_url('files', 'auto', path.full_path)
        aiohttpretty.register_uri('GET', url, status=404)

        with pytest.raises(exceptions.DownloadError) as e:
            await provider.download(path)

        assert e.value.code == 404

    @pytest.mark.asyncio
    @pytest.mark.aiohttpretty
    async def test_upload(self, provider, file_metadata, file_stream, settings):
        path = await provider.validate_path('/phile')

        metadata_url = provider.build_url('metadata', 'auto', path.full_path)
        url = provider._build_content_url('files_put', 'auto', path.full_path)

        aiohttpretty.register_uri('GET', metadata_url, status=404)
        aiohttpretty.register_json_uri('PUT', url, status=200, body=file_metadata)

        metadata, created = await provider.upload(file_stream, path)
        expected = DropboxFileMetadata(file_metadata, provider.folder)

        assert created is True
        assert metadata == expected
        assert aiohttpretty.has_call(method='PUT', uri=url)

    @pytest.mark.asyncio
    @pytest.mark.aiohttpretty
    async def test_delete_file(self, provider, file_metadata):
        url = provider.build_url('fileops', 'delete')
        path = await provider.validate_path('/The past')

        aiohttpretty.register_uri('POST', url, status=200)

        await provider.delete(path)

        data = {'root': 'auto', 'path': path.full_path}
        assert aiohttpretty.has_call(method='POST', uri=url, data=data)


class TestMetadata:

    @pytest.mark.asyncio
    @pytest.mark.aiohttpretty
    async def test_metadata(self, provider, folder_metadata):
        path = await provider.validate_path('/')
        url = provider.build_url('metadata', 'auto', path.full_path)
        aiohttpretty.register_json_uri('GET', url, body=folder_metadata)
        result = await provider.metadata(path)

        assert isinstance(result, list)
        assert len(result) == 1
        assert result[0].kind == 'file'
        assert result[0].name == 'flower.jpg'
        assert result[0].path == '/flower.jpg'

    @pytest.mark.asyncio
    @pytest.mark.aiohttpretty
    async def test_metadata_root_file(self, provider, file_metadata):
        path = WaterButlerPath('/pfile', prepend=provider.folder)
        url = provider.build_url('metadata', 'auto', path.full_path)
        aiohttpretty.register_json_uri('GET', url, body=file_metadata)
        result = await provider.metadata(path)

        assert isinstance(result, metadata.BaseMetadata)
        assert result.kind == 'file'
        assert result.name == 'Getting_Started.pdf'
        assert result.path == '/Getting_Started.pdf'

    @pytest.mark.asyncio
    @pytest.mark.aiohttpretty
    async def test_metadata_missing(self, provider):
        path = WaterButlerPath('/pfile', prepend=provider.folder)
        url = provider.build_url('metadata', 'auto', path.full_path)
        aiohttpretty.register_uri('GET', url, status=404)

        with pytest.raises(exceptions.MetadataError):
            await provider.metadata(path)


class TestCreateFolder:

    @pytest.mark.asyncio
    @pytest.mark.aiohttpretty
    async def test_already_exists(self, provider):
        path = WaterButlerPath('/newfolder/', prepend=provider.folder)
        url = provider.build_url('fileops', 'create_folder')
        params = build_folder_metadata_params(path)

        aiohttpretty.register_json_uri('POST', url, params=params, status=403, body={
            'error': 'because a file or folder already exists at path'
        })

        with pytest.raises(exceptions.FolderNamingConflict) as e:
            await provider.create_folder(path)

        assert e.value.code == 409
        assert e.value.message == 'Cannot create folder "newfolder" because a file or folder already exists at path "/newfolder/"'

    @pytest.mark.asyncio
    @pytest.mark.aiohttpretty
    async def test_forbidden(self, provider):
        path = WaterButlerPath('/newfolder/', prepend=provider.folder)
        url = provider.build_url('fileops', 'create_folder')
        params = build_folder_metadata_params(path)

        aiohttpretty.register_json_uri('POST', url, params=params, status=403, body={
            'error': 'because I hate you'
        })

        with pytest.raises(exceptions.CreateFolderError) as e:
            await provider.create_folder(path)

        assert e.value.code == 403
        assert e.value.data['error'] == 'because I hate you'

    @pytest.mark.asyncio
    @pytest.mark.aiohttpretty
    async def test_raises_on_errors(self, provider):
        path = WaterButlerPath('/newfolder/', prepend=provider.folder)
        url = provider.build_url('fileops', 'create_folder')
        params = build_folder_metadata_params(path)

        aiohttpretty.register_json_uri('POST', url, params=params, status=418, body={})

        with pytest.raises(exceptions.CreateFolderError) as e:
            await provider.create_folder(path)

        assert e.value.code == 418

    @pytest.mark.asyncio
    @pytest.mark.aiohttpretty
    async def test_returns_metadata(self, provider, file_metadata):
        file_metadata['path'] = '/newfolder'
        path = WaterButlerPath('/newfolder/', prepend=provider.folder)
        url = provider.build_url('fileops', 'create_folder')
        params = build_folder_metadata_params(path)

        aiohttpretty.register_json_uri('POST', url, params=params, status=200, body=file_metadata)

        resp = await provider.create_folder(path)

        assert resp.kind == 'folder'
        assert resp.name == 'newfolder'


class TestOperations:

    async def test_can_intra_copy(self, provider):
        assert provider.can_intra_copy(provider)

    async def test_can_intra_move(self, provider):
        assert provider.can_intra_move(provider)<|MERGE_RESOLUTION|>--- conflicted
+++ resolved
@@ -116,11 +116,6 @@
 
 class TestValidatePath:
 
-<<<<<<< HEAD
-    @pytest.mark.asyncio
-    async def test_returns_path_obj(self, provider):
-        path = await provider.validate_path('/thisisapath')
-=======
     @async
     @pytest.mark.aiohttpretty
     @pytest.mark.parametrize('settings', [{'folder': '/'}])
@@ -167,10 +162,9 @@
 
         assert wb_path_v1 == wb_path_v0
 
-    @async
-    def test_returns_path_obj(self, provider):
-        path = yield from provider.validate_path('/thisisapath')
->>>>>>> cf7363aa
+    @pytest.mark.asyncio
+    async def test_returns_path_obj(self, provider):
+        path = await provider.validate_path('/thisisapath')
 
         assert path.is_file
         assert len(path.parts) > 1
