import io
import os
import copy
import json
from http import client
from urllib import parse

import pytest
import aiohttpretty

from waterbutler.core import streams
from waterbutler.core import exceptions
from waterbutler.core.path import WaterButlerPath

from waterbutler.providers.rushfiles import settings as ds
from waterbutler.providers.rushfiles import RushFilesProvider
# from waterbutler.providers.rushfiles import utils as drive_utils
from waterbutler.providers.rushfiles.provider import RushFilesPath
from waterbutler.providers.rushfiles.metadata import (RushFilesRevision,
                                                        RushFilesFileMetadata,
                                                        RushFilesFolderMetadata,
                                                        RushFilesFileRevisionMetadata)

from tests.providers.rushfiles.fixtures import(root_provider_fixtures)

@pytest.fixture
def auth():
    return {
        'name': 'cat',
        'email': 'cat@cat.com',
    }

@pytest.fixture
def credentials():
    return {'token': 'naps'}

@pytest.fixture
def settings():
    return {
        'share':{
            'name': 'rush',
            'id': '123',
        },
        'folder': '1234567890'
}

@pytest.fixture
def search_for_file_response():
    return {
        'Data':[{
            'InternalName': '0f04f33f715a4d5890307f114bf24e9c',
            'IsFile': True,
            'PublicName': 'files.txt'
        }]
    }

@pytest.fixture
def file_metadata_response():
    return {
        'Data': {
            'ShareId': '0f04f33f715a4d5890307f114bf24e9c',
            'IsFile': True
        }
    }

@pytest.fixture
def search_for_folder_response():
    return {
        'Data':[{
            'InternalName': '088e80f914f74290b15ef9cf5d63e06a',
            'IsFile': False,
            'PublicName': 'fooFolder'
        }]
    }

@pytest.fixture
def folder_metadata_response():
    return {
        'Data': {
            'ShareId': '088e80f914f74290b15ef9cf5d63e06a',
            'IsFile': False
        }
    }



@pytest.fixture
def provider(auth, credentials, settings):
    return RushFilesProvider(auth, credentials, settings)

class TestValidatePath:

    @pytest.mark.asyncio
    @pytest.mark.aiohttpretty
    async def test_validate_v1_path_file(self, provider, search_for_file_response, file_metadata_response):
        file_name = 'files.txt'
        file_inter_id = '0f04f33f715a4d5890307f114bf24e9c' # Tasks.xlsx

        children_of_root_url = provider.build_url(
            str(provider.share['id']), 'virtualfiles', str(provider.share['id']), 'children')
        good_url = provider.build_url(
            str(provider.share['id']), 'virtualfiles', file_inter_id)
        bad_url = provider.build_url(
            str(provider.share['id']), 'virtualfiles', file_inter_id, 'children')

        aiohttpretty.register_json_uri('GET', children_of_root_url, body=search_for_file_response, status=200)
        aiohttpretty.register_json_uri('GET', good_url, body=file_metadata_response, status=200)
        aiohttpretty.register_json_uri('GET', bad_url, status=404)

        try:
            wb_path_v1 = await provider.validate_v1_path('/' + file_name)
        except Exception as exc:
            pytest.fail(str(exc))

        with pytest.raises(exceptions.NotFoundError) as exc:
            await provider.validate_v1_path('/' + file_name + '/')

        assert exc.value.code == client.NOT_FOUND

        wb_path_v0 = await provider.validate_path('/' + file_name)

        assert wb_path_v1 == wb_path_v0

    @pytest.mark.asyncio
    @pytest.mark.aiohttpretty
    async def test_validate_v1_path_folder(self, provider, search_for_folder_response, folder_metadata_response):
        folder_name = 'fooFolder'
        folder_inter_id = '088e80f914f74290b15ef9cf5d63e06a'

        children_of_root_url = provider.build_url(
            str(provider.share['id']), 'virtualfiles', str(provider.share['id']), 'children')
        good_url = provider.build_url(
            str(provider.share['id']), 'virtualfiles', folder_inter_id)
        bad_url = provider.build_url(
            str(provider.share['id']), 'virtualfiles', folder_inter_id, 'children')

        aiohttpretty.register_json_uri('GET', children_of_root_url, body=search_for_folder_response, status=200)
        aiohttpretty.register_json_uri('GET', good_url, body=folder_metadata_response, status=200)
        aiohttpretty.register_json_uri('GET', bad_url, status=404)

        try:
            wb_path_v1 = await provider.validate_v1_path('/' + folder_name + '/')
        except Exception as exc:
            pytest.fail(str(exc))

        with pytest.raises(exceptions.NotFoundError) as exc:
            await provider.validate_v1_path('/' + folder_name)

        assert exc.value.code == client.NOT_FOUND

        wb_path_v0 = await provider.validate_path('/' + folder_name + '/')

        assert wb_path_v1 == wb_path_v0

    @pytest.mark.asyncio
    @pytest.mark.aiohttpretty
    async def test_validate_v1_path_root(self, provider):
        path = '/'

        result = await provider.validate_v1_path(path)
        expected = RushFilesPath(path, folder=True)

        assert result == expected

    # @pytest.mark.asyncio
    # @pytest.mark.aiohttpretty
    # async def test_revalidate_path_file(self, provider, root_provider_fixtures):
    #     file_name = '/Gear1.stl'
    #     revalidate_path_metadata = root_provider_fixtures['revalidate_path_file_metadata_1']
    #     file_id = revalidate_path_metadata['items'][0]['id']
    #     path = RushFilesPath(file_name, _ids=['0', file_id])

    #     parts = [[parse.unquote(x), True] for x in file_name.strip('/').split('/')]
    #     parts[-1][1] = False

    #     current_part = parts.pop(0)
    #     part_name, part_is_folder = current_part[0], current_part[1]
    #     name, ext = os.path.splitext(part_name)
    #     query = _build_title_search_query(provider, file_name.strip('/'), False)

    #     url = provider.build_url('files', file_id, 'children', q=query, fields='items(id)')
    #     aiohttpretty.register_json_uri('GET', url, body=revalidate_path_metadata)

    #     url = provider.build_url('files', file_id, fields='id,title,mimeType')
    #     aiohttpretty.register_json_uri('GET', url,
    #                                    body=root_provider_fixtures['revalidate_path_file_metadata_2'])

    #     result = await provider.revalidate_path(path, file_name)

    #     assert result.name in path.name

    # @pytest.mark.asyncio
    # @pytest.mark.aiohttpretty
    # async def test_revalidate_path_file_gdoc(self, provider, root_provider_fixtures):
    #     file_name = '/Gear1.gdoc'
    #     file_id = root_provider_fixtures['revalidate_path_file_metadata_1']['items'][0]['id']
    #     path = RushFilesPath(file_name, _ids=['0', file_id])

    #     parts = [[parse.unquote(x), True] for x in file_name.strip('/').split('/')]
    #     parts[-1][1] = False

    #     current_part = parts.pop(0)
    #     part_name, part_is_folder = current_part[0], current_part[1]
    #     name, ext = os.path.splitext(part_name)
    #     gd_ext = drive_utils.get_mimetype_from_ext(ext)
    #     query = "title = '{}' " \
    #             "and trashed = false " \
    #             "and mimeType = '{}'".format(clean_query(name), gd_ext)

    #     url = provider.build_url('files', file_id, 'children', q=query, fields='items(id)')
    #     aiohttpretty.register_json_uri('GET', url,
    #                                    body=root_provider_fixtures['revalidate_path_file_metadata_1'])

    #     url = provider.build_url('files', file_id, fields='id,title,mimeType')
    #     aiohttpretty.register_json_uri('GET', url,
    #                                    body=root_provider_fixtures['revalidate_path_gdoc_file_metadata'])

    #     result = await provider.revalidate_path(path, file_name)

    #     assert result.name in path.name

    # @pytest.mark.asyncio
    # @pytest.mark.aiohttpretty
    # async def test_revalidate_path_folder(self, provider, root_provider_fixtures):
    #     file_name = "/inception folder yo/"
    #     file_id = root_provider_fixtures['revalidate_path_folder_metadata_1']['items'][0]['id']
    #     path = RushFilesPath(file_name, _ids=['0', file_id])

    #     parts = [[parse.unquote(x), True] for x in file_name.strip('/').split('/')]
    #     parts[-1][1] = False

    #     current_part = parts.pop(0)
    #     part_name, part_is_folder = current_part[0], current_part[1]
    #     name, ext = os.path.splitext(part_name)
    #     query = _build_title_search_query(provider, file_name.strip('/') + '/', True)

    #     folder_one_url = provider.build_url('files', file_id, 'children', q=query, fields='items(id)')
    #     aiohttpretty.register_json_uri('GET', folder_one_url,
    #                                    body=root_provider_fixtures['revalidate_path_folder_metadata_1'])

    #     folder_two_url = provider.build_url('files', file_id, fields='id,title,mimeType')
    #     aiohttpretty.register_json_uri('GET', folder_two_url,
    #                                    body=root_provider_fixtures['revalidate_path_folder_metadata_2'])

    #     result = await provider.revalidate_path(path, file_name, True)
    #     assert result.name in path.name
<<<<<<< HEAD
    
class TestDelete:

    @pytest.mark.asyncio
    @pytest.mark.aiohttpretty
    async def test_delete_file(self, provider, root_provider_fixtures):
        item = root_provider_fixtures['file_metadata_delete_ok']
        path = RushFilesPath('/Tasks.xlsx', _ids=(provider.share['id'], item['InternalName']))
        url = provider._build_filecache_url(str(provider.share['id']), 'files', item['InternalName'])
        url_body = json.dumps({
                        "Data":{
                            "Deleted": True
                        }   
                    })

        aiohttpretty.register_uri('DELETE', url, body=url_body, status=200)

        await provider.delete(path)

        assert aiohttpretty.has_call(method='DELETE', uri=url)

    @pytest.mark.asyncio
    @pytest.mark.aiohttpretty
    async def test_delete_folder_ok(self, provider, root_provider_fixtures):
        item = root_provider_fixtures['folder_metadata_delete_ok']
        path = RushFilesPath('/GakuNin RDM/', _ids=(provider.share['id'], item['InternalName']))
        url = provider._build_filecache_url(str(provider.share['id']), 'files', item['InternalName'])
        url_body = json.dumps({
                        'TransmitId': provider._generate_uuid(),
                        'ClientJournalEventType': 1,
                        'DeviceId': 'waterbutler'
                    })

        aiohttpretty.register_uri('DELETE', url, body=url_body, status=200)

        await provider.delete(path)

        assert aiohttpretty.has_call(method='DELETE', uri=url)

    @pytest.mark.asyncio
    async def test_delete_path_does_not_exist(self, provider):
        path = RushFilesPath('/Gone')

        with pytest.raises(exceptions.NotFoundError) as e:
            await provider.delete(path)

        assert e.value.code == 404
        assert str(path) in e.value.message

    @pytest.mark.asyncio
    @pytest.mark.aiohttpretty
    async def test_delete_root(self, provider):
        path = RushFilesPath('/', _ids=[provider.share['id']], folder=True)

        with pytest.raises(exceptions.DeleteError) as e:
            await provider.delete(path)

        assert e.value.message == 'root cannot be deleted'
        assert e.value.code == 400

class TestDownload:

    @pytest.mark.asyncio
    @pytest.mark.aiohttpretty
    async def test_download(self, provider, root_provider_fixtures):
        body = b'dearly-beloved'
        path = WaterButlerPath('/Tasks.xlsx',_ids=(provider.share['id'],'0f04f33f715a4d5890307f114bf24e9c'))
        metadata = root_provider_fixtures['file_metadata_resp']
        
        metadata_url = provider.build_url(str(provider.share['id']), 'virtualfiles', path.identifier)
        aiohttpretty.register_uri('GET', metadata_url, body=json.dumps(metadata))

        url = provider._build_filecache_url(str(provider.share['id']), 'virtualfiles', metadata['Data']['UploadName'])
        aiohttpretty.register_uri('GET', url, body=body)

        result = await provider.download(path)
        content = await result.read()

        assert content == body

    @pytest.mark.asyncio
    @pytest.mark.aiohttpretty
    async def test_download_path_is_dir(self, provider):
        path = WaterButlerPath('/lets-go-dir/')
        with pytest.raises(exceptions.DownloadError):
            await provider.download(path)

    @pytest.mark.asyncio
    @pytest.mark.aiohttpretty
    async def test_download_id_not_found(self, provider):
        path = WaterButlerPath('/lets-go-crazy')
        with pytest.raises(exceptions.DownloadError):
            await provider.download(path)

    @pytest.mark.asyncio
    @pytest.mark.aiohttpretty
    async def test_download_not_found(self, provider, root_provider_fixtures):
        path = WaterButlerPath('/lets-go-crazy')
        metadata = root_provider_fixtures['file_metadata_resp']
        url = provider.build_url(str(provider.share['id']), 'virtualfiles', metadata['Data']['UploadName'])
        aiohttpretty.register_uri('GET', url, status=404)
        with pytest.raises(exceptions.DownloadError):
            await provider.download(path)
=======


class TestCreateFolder:

    @pytest.mark.asyncio
    @pytest.mark.aiohttpretty
    async def test_already_exists(self, provider):
        path = WaterButlerPath('/hoge/', _ids=('doesnt', 'exist'))

        with pytest.raises(exceptions.FolderNamingConflict) as e:
            await provider.create_folder(path)

        assert e.value.code == 409
        assert e.value.message == ('Cannot create folder "hoge", because a file or folder '
                                   'already exists with that name')

    @pytest.mark.asyncio
    @pytest.mark.aiohttpretty
    async def test_returns_metadata(self, provider, root_provider_fixtures):
        path = WaterButlerPath('/hogeTest/', _ids=('38960c447d9643e395334f46aeeb4188', None))

        aiohttpretty.register_json_uri('POST', provider._build_filecache_url(str(provider.share['id']), 'files'),
                                       body=root_provider_fixtures['create_folder_metadata'])

        resp = await provider.create_folder(path)

        assert resp.kind == 'folder'
        assert resp.name == 'hogeTest'
        assert resp.path == '/hogeTest/'

    @pytest.mark.asyncio
    @pytest.mark.aiohttpretty
    async def test_raises_non_404(self, provider):
        path = WaterButlerPath('/hoge/huga/bar/', _ids=('38960c447d9643e395334f46aeeb4188',
                                                        'something', 'something', None))

        url = provider._build_filecache_url(str(provider.share['id']), 'files')
        aiohttpretty.register_json_uri('POST', url, status=418)

        with pytest.raises(exceptions.CreateFolderError) as e:
            await provider.create_folder(path)

        assert e.value.code == 418

    @pytest.mark.asyncio
    @pytest.mark.aiohttpretty
    async def test_must_be_folder(self, provider, monkeypatch):
        with pytest.raises(exceptions.CreateFolderError) as e:
            await provider.create_folder(WaterButlerPath('/hoge.foo', _ids=('this', 'file')))
>>>>>>> aa5810d4
<|MERGE_RESOLUTION|>--- conflicted
+++ resolved
@@ -244,7 +244,6 @@
 
     #     result = await provider.revalidate_path(path, file_name, True)
     #     assert result.name in path.name
-<<<<<<< HEAD
     
 class TestDelete:
 
@@ -348,8 +347,6 @@
         aiohttpretty.register_uri('GET', url, status=404)
         with pytest.raises(exceptions.DownloadError):
             await provider.download(path)
-=======
-
 
 class TestCreateFolder:
 
@@ -397,5 +394,4 @@
     @pytest.mark.aiohttpretty
     async def test_must_be_folder(self, provider, monkeypatch):
         with pytest.raises(exceptions.CreateFolderError) as e:
-            await provider.create_folder(WaterButlerPath('/hoge.foo', _ids=('this', 'file')))
->>>>>>> aa5810d4
+            await provider.create_folder(WaterButlerPath('/hoge.foo', _ids=('this', 'file')))