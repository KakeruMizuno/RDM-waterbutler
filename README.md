--- conflicted
+++ resolved
@@ -12,7 +12,7 @@
 
 ### Requirements
 
-In order to run waterbutler, you must have a virtualenv created for waterbutler running python3.3 or higher.
+In order to run waterbutler, you must have a virtualenv created for waterbutler running python 3.5 .
 
 For MacOSX, you can install the latest version of python3 using:
 
@@ -23,22 +23,18 @@
 For Ubuntu users:
 
 ```bash
-apt-get install python3
+apt-get install python3.5
 
 ```
 
 ### startup commands
 
-<<<<<<< HEAD
-In order to run waterbutler, you must have a virtualenv created for waterbutler running python3.5.  This can be created with the following commands:
-=======
-After completing the installation of Python 3, you must create the virtual environment, this can be done with the following commands:
->>>>>>> e033b40f
+After completing the installation of Python 3.5, you must create the virtual environment, this can be done with the following commands:
 
 ```bash
 pip install virtualenv
 pip install virtualenvwrapper
-mkvirtualenv --python=python3 waterbutler
+mkvirtualenv --python=python3.5 waterbutler
 pip install invoke
 invoke install
 invoke server
