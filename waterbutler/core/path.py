import os
import itertools
from waterbutler.core import exceptions


class WaterButlerPathPart:
    """ A WaterButlerPathPart represents one level of a unix-style path.  For instance,
    `/foo/bar/baz.txt` would be composed of four PathParts: the root, `foo`, `bar`, and `baz.txt`.
    Each PathPart has a `value`, an `_id`, a `count`, and an `ext`.  The `value` is the
    human-readable component of the path, such as `baz.txt` or `bar`.  The `_id` is the unique
    identifier for the PathPart.  This is optional.  Some providers use unique identifiers, others
    do not.  The `count` property is used for Mac-style renaming, where `(1)` is appended to a path
    name when a copy operation encounters a naming conflict.  `ext` is inferred from the initial
    path.
    """

    DECODE = lambda x: x
    ENCODE = lambda x: x

    def __init__(self, part, _id=None):
        self._id = _id
        self._count = 0
        self._orig_id = _id
        self._orig_part = part
        self._name, self._ext = os.path.splitext(self.original_value)

    @property
    def identifier(self):
        return self._id

    @property
    def value(self):
        if self._count:
            return'{} ({}){}'.format(self._name, self._count, self._ext)
        return'{}{}'.format(self._name, self._ext)

    @property
    def raw(self):
        """ The `value` as passed through the `ENCODE` function"""
        return self.__class__.ENCODE(self.value)

    @property
    def original_value(self):
        return self.__class__.DECODE(self._orig_part)

    @property
    def original_raw(self):
        return self._orig_part

    @property
    def ext(self):
        return self._ext

    def increment_name(self, _id=None):
        self._id = _id
        self._count += 1
        return self

    def renamed(self, name):
        return self.__class__(self.__class__.ENCODE(name), _id=self._id)

    def __repr__(self):
        return '{}({!r}, count={})'.format(self.__class__.__name__, self._orig_part, self._count)


class WaterButlerPath:
    """ A standardized and validated immutable WaterButler path.  This is our abstraction around
    file paths in storage providers.  A WaterButlerPath is an array of WaterButlerPathPart objects.
    Each PathPart has two important attributes, `value` and `_id`.  `value` is always the
    human-readble component of the path. If the provider assigns ids to entities (see: Box, Google
    Drive, OSFStorage), that id belongs in the `_id` attribute. If `/Foo/Bar/baz.txt` is stored on
    Box, its path parts will be approximately::

        [
          { value: '/',       _id: None, }, # must have root
          { value: 'Foo',     _id: '1112192435' },
          { value: 'Bar',     _id: '1112202348' },
          { value: 'baz.txt', _id: '1113345897' },
        ]

    If :func:`WaterButlerPath.identifier` is called on this object, it'll return the `_id` of the
    last path part. :func:`WaterButlerPath.path` will return `/Foo/Bar/baz.txt`.

    A valid WaterButlerPath should always have a root path part.

    Some providers, such as Google Drive, require paths to be encoded when used in URLs.
    WaterButlerPathPart has `ENCODE` and `DECODE` class methods that handle this. The encoded path
    is available through the `.raw_path()` method.

    To get a human-readable materialized path, call `str()` on the WaterButlerPath.
    """

    PART_CLASS = WaterButlerPathPart

    @classmethod
    def generic_path_validation(cls, path):
        """Validates a WaterButler specific path, e.g. /folder/file.txt, /folder/
        :param str path: WaterButler path
        """
        if not path:
            raise exceptions.InvalidPathError('Must specify path')
        if not path.startswith('/'):
            raise exceptions.InvalidPathError('Invalid path \'{}\' specified'.format(path))
        if '//' in path:
            raise exceptions.InvalidPathError('Invalid path \'{}\' specified'.format(path))
        # Do not allow path manipulation via shortcuts, e.g. '..'
        absolute_path = os.path.abspath(path)
        if not path == '/' and path.endswith('/'):
            absolute_path += '/'
        if not path == absolute_path:
            raise exceptions.InvalidPathError('Invalid path \'{}\' specified'.format(absolute_path))

    @classmethod
    def validate_folder(cls, path):
        if not path.is_dir:
            raise exceptions.CreateFolderError('Path must be a directory', code=400)

        if path.is_root:
            raise exceptions.CreateFolderError('Path can not be root', code=400)

    @classmethod
    def from_parts(cls, parts, folder=False, **kwargs):
        _ids, _parts = [], []
        for part in parts:
            _ids.append(part.identifier)
            _parts.append(part.raw)

        path = '/'.join(_parts)
        if parts and not path:
            path = '/'

        return cls(path, _ids=_ids, folder=folder, **kwargs)

    def __init__(self, path, _ids=(), prepend=None, folder=None):
        self.__class__.generic_path_validation(path)

        self._orig_path = path

        self._prepend = prepend

        if prepend:
            self._prepend_parts = [self.PART_CLASS(part, None) for part in prepend.rstrip('/').split('/')]
        else:
            self._prepend_parts = []

        self._parts = [
            self.PART_CLASS(part, _id)
            for _id, part in
            itertools.zip_longest(_ids, path.rstrip('/').split('/'))
        ]

        if folder is not None:
            self._is_folder = bool(folder)
        else:
            self._is_folder = self._orig_path.endswith('/')

        if self.is_dir and not self._orig_path.endswith('/'):
            self._orig_path += '/'

    @property
    def is_root(self):
        """ Returns `True` if the path is the root directory. """
        return len(self._parts) == 1

    @property
    def is_dir(self):
        """ Returns `True` if the path represents a folder. """
        return self._is_folder

    @property
<<<<<<< HEAD
    def is_folder(self):
        return self._is_folder
=======
    def kind(self):
        """ Returns `folder` if the path represents a folder, otherwise returns `file`. """
        return 'folder' if self._is_folder else 'file'
>>>>>>> bbc0ee67

    @property
    def is_file(self):
        """ Returns `True` if the path represents a file. """
        return not self._is_folder

    @property
    def kind(self):
        return 'folder' if self._is_folder else 'file'

    @property
    def parts(self):
        """ Returns the list of WaterButlerPathParts that comprise this WaterButlerPath. """
        return self._parts

    @property
    def name(self):
        """ Returns the name of the file or folder. """
        return self._parts[-1].value

    @property
    def identifier(self):
        """ Returns the ID of the file or folder. """
        return self._parts[-1].identifier

    @property
    def identifier_path(self):
        """ Returns the ID formatted as a path for providers that use unique ids """
        return '/' + self._parts[-1].identifier + ('/' if self.is_dir else '')

    @property
    def ext(self):
        """ Return the extension of the file """
        return self._parts[-1].ext

    @property
    def path(self):
        """ Returns a unix-style human readable path, relative to the provider storage root.
        Does NOT include a leading slash.  Calling `.path()` on the storage root returns the
        empty string.
        """
        if len(self.parts) == 1:
            return ''
        return '/'.join([x.value for x in self.parts[1:]]) + ('/' if self.is_dir else '')

    @property
    def raw_path(self):
        """ Like `.path()`, but passes each path segment through the PathPart's ENCODE function.
        """
        if len(self.parts) == 1:
            return ''
        return '/'.join([x.raw for x in self.parts[1:]]) + ('/' if self.is_dir else '')

    @property
    def full_path(self):
        """ Same as `.path()`, but with the provider storage root prepended. """
        return '/'.join([x.value for x in self._prepend_parts + self.parts[1:]]) + ('/' if self.is_dir else '')

    @property
    def parent(self):
        """ Returns a new WaterButlerPath that represents the parent of the current path.

        Calling `.parent()` on the root path returns None.
        """
        if len(self.parts) == 1:
            return None
        return self.__class__.from_parts(self.parts[:-1], folder=True, prepend=self._prepend)

    def child(self, name, _id=None, folder=False):
        """ Create a child of the current WaterButlerPath, propagating prepend and id information to it.

        :param str name: the name of the child entity
        :param _id: the id of the child entity (defaults to None)
        :param bool folder: whether or not the child is a folder (defaults to False)
        """
        return self.__class__.from_parts(self.parts + [self.PART_CLASS(name, _id=_id)], folder=folder, prepend=self._prepend)

    def increment_name(self):
        self._parts[-1].increment_name()
        return self

    def rename(self, name):
        self._parts[-1] = self._parts[-1].renamed(name)
        return self

    def __eq__(self, other):
        return isinstance(other, self.__class__) and str(self) == str(other)

    def __str__(self):
        """ Returns the materialized path """
        return '/'.join([x.value for x in self.parts]) + ('/' if self.is_dir else '')

    def __repr__(self):
        return '{}({!r}, prepend={!r})'.format(self.__class__.__name__, self._orig_path, self._prepend)<|MERGE_RESOLUTION|>--- conflicted
+++ resolved
@@ -168,22 +168,16 @@
         return self._is_folder
 
     @property
-<<<<<<< HEAD
     def is_folder(self):
         return self._is_folder
-=======
-    def kind(self):
-        """ Returns `folder` if the path represents a folder, otherwise returns `file`. """
-        return 'folder' if self._is_folder else 'file'
->>>>>>> bbc0ee67
 
     @property
     def is_file(self):
         """ Returns `True` if the path represents a file. """
         return not self._is_folder
 
-    @property
     def kind(self):
+        """ Returns `folder` if the path represents a folder, otherwise returns `file`. """
         return 'folder' if self._is_folder else 'file'
 
     @property
