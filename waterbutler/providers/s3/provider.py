--- conflicted
+++ resolved
@@ -207,17 +207,8 @@
         """
         WaterButlerPath.validate_folder(path)
 
-<<<<<<< HEAD
         if (yield from self.exists(path)):
-            raise exceptions.CreateFolderError('Folder "{}" already exists.'.format(str(path)), code=409)
-=======
-        try:
-            yield from self.metadata(str(path))
             raise exceptions.FolderNamingConflict(str(path))
-        except exceptions.MetadataError as e:
-            if e.code != 404:
-                raise
->>>>>>> 3c6be420
 
         yield from self.make_request(
             'PUT',
