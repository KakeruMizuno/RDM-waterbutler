--- conflicted
+++ resolved
@@ -302,17 +302,10 @@
             if child == data['PublicName']:
                 return data['InternalName'], i
         return None, None
-<<<<<<< HEAD
-      
-    def _generate_uuid(self) -> str:
-        uuid = str(uuid4())
-        return uuid.replace('-', '')
-=======
     
     def _generate_uuid(self) -> str:
         uuid = str(uuid4())
         return uuid.replace('-', '')
 
     def _get_time_for_sending(self) -> str:
-        return str(datetime.datetime.now().strftime('%Y-%m-%dT%H:%M:%S.%f%z'))
->>>>>>> aa5810d4
+        return str(datetime.datetime.now().strftime('%Y-%m-%dT%H:%M:%S.%f%z'))