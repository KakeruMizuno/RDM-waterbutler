--- conflicted
+++ resolved
@@ -239,9 +239,9 @@
             ret = []
             for data in res['Data']:
                 if data['IsFile']:
-                    ret.append(RushFilesFileMetadata(data, path))
+                    ret.append(RushFilesFileMetadata(data, path.child(data['PublicName'], _id=data['InternalName'], folder=False)))
                 else:
-                    ret.append(RushFilesFolderMetadata(data, path))
+                    ret.append(RushFilesFolderMetadata(data, path.child(data['PublicName'], _id=data['InternalName'], folder=True)))
             return ret
 
     async def _file_metadata(self,
@@ -269,63 +269,7 @@
             if child == data['PublicName']:
                 return data['InternalName'], i
         return None, None
-
-<<<<<<< HEAD
+      
     def _generate_uuid(self) -> str:
         uuid = str(uuid4())
-        return uuid.replace('-', '')
-=======
-    async def _folder_metadata(self,
-                               path: RushFilesPath,
-                               raw: bool=False) -> List[Union[BaseRushFilesMetadata, dict]]:
-        share_id = self.share['id']
-        inter_id =  path.identifier
-
-        response = await self.make_request(
-            'GET',
-            self.build_url(str(share_id), 'virtualfiles', inter_id, 'children'),
-            expects=(200, 404,),
-            throws=exceptions.MetadataError,
-        )
-
-        if response.status == 404:
-            raise exceptions.NotFoundError(path)
-        res = await response.json()
-
-        if raw:
-            return res['Data']
-        else:
-            ret = []
-            for data in res['Data']:
-                if data['IsFile']:
-                    ret.append(RushFilesFileMetadata(data, path.child(data['PublicName'], _id=data['InternalName'], folder=False)))
-                else:
-                    ret.append(RushFilesFolderMetadata(data, path.child(data['PublicName'], _id=data['InternalName'], folder=True)))
-            return ret
-
-    async def _file_metadata(self,
-                             path: RushFilesPath,
-                             revision: str=None,
-                             raw: bool=False) -> Union[dict, BaseRushFilesMetadata]:
-        response = await self.make_request(
-            'GET',
-            self.build_url(str(self.share['id']), 'virtualfiles', path.identifier),
-            expects=(200, 404,),
-            throws=exceptions.MetadataError,
-        )
-
-        if response.status == 404:
-            raise exceptions.NotFoundError(path)
-
-        res = await response.json()
-
-        return res['Data'] if raw else RushFilesFileMetadata(res['Data'], path)
-
-    def _search_inter_id(self, 
-                        res: dict, 
-                        child: str) -> Union[str,int,None]:
-        for i, data in enumerate(res['Data']):
-            if child == data['PublicName']:
-                return data['InternalName'], i
-        return None, None
->>>>>>> da75b8c6
+        return uuid.replace('-', '')