import os
import json
import uuid
import shutil
import hashlib

from waterbutler.core import utils
from waterbutler.core import signing
from waterbutler.core import streams
from waterbutler.core import provider
from waterbutler.core import exceptions
from waterbutler.core.path import WaterButlerPath
from waterbutler.core.utils import RequestHandlerContext

from waterbutler.providers.osfstorage import settings
from waterbutler.providers.osfstorage.tasks import backup
from waterbutler.providers.osfstorage.tasks import parity
from waterbutler.providers.osfstorage.metadata import OsfStorageFileMetadata
from waterbutler.providers.osfstorage.metadata import OsfStorageFolderMetadata
from waterbutler.providers.osfstorage.metadata import OsfStorageRevisionMetadata


QUERY_METHODS = ('GET', 'DELETE')


class OSFStorageProvider(provider.BaseProvider):
    __version__ = '0.0.1'

    NAME = 'osfstorage'

    def __init__(self, auth, credentials, settings):
        super().__init__(auth, credentials, settings)
        self.nid = settings['nid']
        self.root_id = settings['rootId']
        self.BASE_URL = settings['baseUrl']
        self.provider_name = settings['storage'].get('provider')

        self.parity_settings = settings.get('parity')
        self.parity_credentials = credentials.get('parity')

        self.archive_settings = settings.get('archive')
        self.archive_credentials = credentials.get('archive')

    async def validate_v1_path(self, path, **kwargs):
        if path == '/':
            return WaterButlerPath('/', _ids=[self.root_id], folder=True)

        implicit_folder = path.endswith('/')
        obj_id = path.strip('/')

        resp = await self.make_signed_request(
            'GET',
            self.build_url(obj_id, 'lineage'),
            expects=(200,)
        )

        data = await resp.json()
        explicit_folder = data['data'][0]['kind'] == 'folder'
        if explicit_folder != implicit_folder:
            raise exceptions.NotFoundError(str(path))

        names, ids = zip(*[(x['name'], x['id']) for x in reversed(data['data'])])

        return WaterButlerPath('/'.join(names), _ids=ids, folder=explicit_folder)

    async def validate_path(self, path, **kwargs):
        if path == '/':
            return WaterButlerPath('/', _ids=[self.root_id], folder=True)

        ends_with_slash = path.endswith('/')

        try:
            path, name = path.strip('/').split('/')
        except ValueError:
            path, name = path, None

        async with self.signed_request(
            'GET',
            self.build_url(path, 'lineage'),
            expects=(200, 404)
        ) as resp:

            if resp.status == 404:
                return WaterButlerPath(path, _ids=(self.root_id, None), folder=path.endswith('/'))

            data = await resp.json()

        is_folder = data['data'][0]['kind'] == 'folder'
        names, ids = zip(*[(x['name'], x['id']) for x in reversed(data['data'])])
        if name is not None:
            ids += (None, )
            names += (name, )
            is_folder = ends_with_slash

        return WaterButlerPath('/'.join(names), _ids=ids, folder=is_folder)

    async def revalidate_path(self, base, path, folder=False):
        assert base.is_dir

        try:
            data = next(
                x for x in
                await self.metadata(base)
                if x.name == path and
                x.kind == ('folder' if folder else 'file')
            )

            return base.child(data.name, _id=data.path.strip('/'), folder=folder)
        except StopIteration:
            return base.child(path, folder=folder)

    def make_provider(self, settings):
        """Requests on different files may need to use different providers,
        instances, e.g. when different files lives in different containers
        within a provider. This helper creates a single-use provider instance
        that optionally overrides the settings.

        :param dict settings: Overridden settings
        """
        if not getattr(self, '_inner_provider', None):
            self._inner_provider = utils.make_provider(
                self.provider_name,
                self.auth,
                self.credentials['storage'],
                self.settings['storage'],
            )
        return self._inner_provider

    def can_duplicate_names(self):
        return True

    def can_intra_copy(self, other, path=None):
        return isinstance(other, self.__class__)

    def can_intra_move(self, other, path=None):
        return isinstance(other, self.__class__)

    async def intra_move(self, dest_provider, src_path, dest_path):
        if dest_path.identifier:
            await dest_provider.delete(dest_path)

        async with self.signed_request(
            'POST',
            self.build_url('hooks', 'move'),
            data=json.dumps({
                'user': self.auth['id'],
                'source': src_path.identifier,
                'destination': {
                    'name': dest_path.name,
                    'node': dest_provider.nid,
                    'parent': dest_path.parent.identifier
                }
            }),
            headers={'Content-Type': 'application/json'},
            expects=(200, 201)
        ) as resp:
            data = await resp.json()

        if data['kind'] == 'file':
            return OsfStorageFileMetadata(data, str(dest_path)), dest_path.identifier is None

        return OsfStorageFolderMetadata(data, str(dest_path)), dest_path.identifier is None

    async def intra_copy(self, dest_provider, src_path, dest_path):
        if dest_path.identifier:
            await dest_provider.delete(dest_path)

        async with self.signed_request(
            'POST',
            self.build_url('hooks', 'copy'),
            data=json.dumps({
                'user': self.auth['id'],
                'source': src_path.identifier,
                'destination': {
                    'name': dest_path.name,
                    'node': dest_provider.nid,
                    'parent': dest_path.parent.identifier
                }
            }),
            headers={'Content-Type': 'application/json'},
            expects=(200, 201)
        ) as resp:
            data = await resp.json()

        if data['kind'] == 'file':
            return OsfStorageFileMetadata(data, str(dest_path)), dest_path.identifier is None

        return OsfStorageFolderMetadata(data, str(dest_path)), dest_path.identifier is None

    def build_signed_url(self, method, url, data=None, params=None, ttl=100, **kwargs):
        signer = signing.Signer(settings.HMAC_SECRET, settings.HMAC_ALGORITHM)
        if method.upper() in QUERY_METHODS:
            signed = signing.sign_data(signer, params or {}, ttl=ttl)
            params = signed
        else:
            signed = signing.sign_data(signer, json.loads(data or {}), ttl=ttl)
            data = json.dumps(signed)

        # Ensure url ends with a /
        if not url.endswith('/'):
            if '?' not in url:
                url += '/'
            elif url[url.rfind('?') - 1] != '/':
                url = url.replace('?', '/?')

        return url, data, params

    async def make_signed_request(self, method, url, data=None, params=None, ttl=100, **kwargs):
        url, data, params = self.build_signed_url(method, url, data=data, params=params, ttl=ttl, **kwargs)
        return await self.make_request(method, url, data=data, params=params, **kwargs)

    def signed_request(self, *args, **kwargs):
        return RequestHandlerContext(self.make_signed_request(*args, **kwargs))

    async def download(self, path, version=None, revision=None, mode=None, **kwargs):
        if not path.identifier:
            raise exceptions.NotFoundError(str(path))

        if version is None:
            # TODO Clean this up
            # version could be 0 here
            version = revision

        # osf storage metadata will return a virtual path within the provider
        async with self.signed_request(
            'GET',
            self.build_url(path.identifier, 'download', version=version, mode=mode),
            expects=(200, ),
            throws=exceptions.DownloadError,
        ) as resp:
            data = await resp.json()

        provider = self.make_provider(data['settings'])
        name = data['data'].pop('name')
        data['data']['path'] = await provider.validate_path('/' + data['data']['path'])
        download_kwargs = {}
        download_kwargs.update(kwargs)
        download_kwargs.update(data['data'])
        download_kwargs['displayName'] = kwargs.get('displayName', name)
        return await provider.download(**download_kwargs)

<<<<<<< HEAD
    @provider.throttle
    async def upload(self, stream, path, **kwargs):
=======
    @asyncio.coroutine
    def upload(self, stream, path, **kwargs):
>>>>>>> e16a03a3
        self._create_paths()

        pending_name = str(uuid.uuid4())
        provider = self.make_provider(self.settings)
        local_pending_path = os.path.join(settings.FILE_PATH_PENDING, pending_name)
        remote_pending_path = await provider.validate_path('/' + pending_name)

        stream.add_writer('md5', streams.HashStreamWriter(hashlib.md5))
        stream.add_writer('sha1', streams.HashStreamWriter(hashlib.sha1))
        stream.add_writer('sha256', streams.HashStreamWriter(hashlib.sha256))

        with open(local_pending_path, 'wb') as file_pointer:
            stream.add_writer('file', file_pointer)
            await provider.upload(stream, remote_pending_path, check_created=False, fetch_metadata=False, **kwargs)

        complete_name = stream.writers['sha256'].hexdigest
        local_complete_path = os.path.join(settings.FILE_PATH_COMPLETE, complete_name)
        remote_complete_path = await provider.validate_path('/' + complete_name)

        try:
            metadata = await provider.metadata(remote_complete_path)
        except exceptions.MetadataError as e:
            if e.code != 404:
                raise
            metadata, _ = await provider.move(provider, remote_pending_path, remote_complete_path)
        else:
<<<<<<< HEAD
            await provider.delete(remote_pending_path)
=======
            yield from provider.delete(remote_pending_path)
>>>>>>> e16a03a3

        metadata = metadata.serialized()

        # Due to cross volume movement in unix we leverage shutil.move which properly handles this case.
        # http://bytes.com/topic/python/answers/41652-errno-18-invalid-cross-device-link-using-os-rename#post157964
        shutil.move(local_pending_path, local_complete_path)

        async with self.signed_request(
            'POST',
            self.build_url(path.parent.identifier, 'children'),
            expects=(200, 201),
            data=json.dumps({
                'name': path.name,
                'user': self.auth['id'],
                'settings': self.settings['storage'],
                'metadata': metadata,
                'hashes': {
                    'md5': stream.writers['md5'].hexdigest,
                    'sha1': stream.writers['sha1'].hexdigest,
                    'sha256': stream.writers['sha256'].hexdigest,
                },
                'worker': {
                    'host': os.uname()[1],
                    # TODO: Include additional information
                    'address': None,
                    'version': self.__version__,
                },
            }),
            headers={'Content-Type': 'application/json'},
        ) as response:
            created = response.status == 201
            data = await response.json()

        if settings.RUN_TASKS and data.pop('archive', True):
            parity.main(
                local_complete_path,
                self.parity_credentials,
                self.parity_settings,
            )
            backup.main(
                local_complete_path,
                data['version'],
                self.build_url('hooks', 'metadata') + '/',
                self.archive_credentials,
                self.archive_settings,
            )

        name = path.name

        metadata.update({
            'name': name,
            'md5': data['data']['md5'],
            'path': data['data']['path'],
            'sha256': data['data']['sha256'],
            'version': data['data']['version'],
            'downloads': data['data']['downloads'],
            'checkout': data['data']['checkout'],
        })

        path._parts[-1]._id = metadata['path'].strip('/')
        return OsfStorageFileMetadata(metadata, str(path)), created

<<<<<<< HEAD
    async def delete(self, path, **kwargs):
        if path.identifier is None:
            raise exceptions.NotFoundError(str(path))

        await (await self.make_signed_request(
=======
    @asyncio.coroutine
    def delete(self, path, confirm_delete=0, **kwargs):
        """Delete file, folder, or provider root contents

        :param OsfStoragePath path: path to delete
        :param int confirm_delete: Must be 1 to confirm root folder delete
        """
        if path.identifier is None:
            raise exceptions.NotFoundError(str(path))

        if path.is_root:
            if confirm_delete == 1:
                yield from self._delete_folder_contents(path)
                return
            else:
                raise exceptions.DeleteError(
                    'confirm_delete=1 is required for deleting root provider folder',
                    code=400,
                )

        yield from self.make_signed_request(
>>>>>>> e16a03a3
            'DELETE',
            self.build_url(path.identifier),
            params={'user': self.auth['id']},
            expects=(200, )
        )).release()

    async def metadata(self, path, **kwargs):
        if path.identifier is None:
            raise exceptions.MetadataError('{} not found'.format(str(path)), code=404)

        if not path.is_dir:
            return await self._item_metadata(path)
        return await self._children_metadata(path)

    async def revisions(self, path, view_only=None, **kwargs):
        if path.identifier is None:
            raise exceptions.MetadataError('File not found', code=404)

        async with self.signed_request(
            'GET',
            self.build_url(path.identifier, 'revisions', view_only=view_only),
            expects=(200, )
        ) as resp:
            return [
                OsfStorageRevisionMetadata(item)
                for item in (await resp.json())['revisions']
            ]

    async def create_folder(self, path, **kwargs):
        async with self.signed_request(
            'POST',
            self.build_url(path.parent.identifier, 'children'),
            data=json.dumps({
                'kind': 'folder',
                'name': path.name,
                'user': self.auth['id'],
            }),
            headers={'Content-Type': 'application/json'},
            expects=(201, )
        ) as resp:
            return OsfStorageFolderMetadata((await resp.json())['data'], str(path))

        resp_json = await resp.json()
        # save new folder's id into the WaterButlerPath object. logs will need it later.
        path._parts[-1]._id = resp_json['data']['path'].strip('/')
        return OsfStorageFolderMetadata(resp_json['data'], str(path))

    async def _item_metadata(self, path, revision=None):
        async with self.signed_request(
            'GET',
            self.build_url(path.identifier, revision=revision),
            expects=(200, )
        ) as resp:
            return OsfStorageFileMetadata((await resp.json()), str(path))

    async def _children_metadata(self, path):
        async with self.signed_request(
            'GET',
            self.build_url(path.identifier, 'children'),
            expects=(200, )
        ) as resp:
            resp_json = await resp.json()

        ret = []
        for item in resp_json:
            if item['kind'] == 'folder':
                ret.append(OsfStorageFolderMetadata(item, str(path.child(item['name'], folder=True))))
            else:
                ret.append(OsfStorageFileMetadata(item, str(path.child(item['name']))))
        return ret

    def _create_paths(self):
        try:
            os.mkdir(settings.FILE_PATH_PENDING)
        except FileExistsError:
            pass

        try:
            os.mkdir(settings.FILE_PATH_COMPLETE)
        except FileExistsError:
            pass

        return True

    @asyncio.coroutine
    def _delete_folder_contents(self, path, **kwargs):
        """Delete the contents of a folder. For use against provider root.

        :param OsfStoragePath path: OsfStoragePath path object for folder
        """
        meta = (yield from self.metadata(path))
        for child in meta:
            osf_path = yield from self.validate_path(child.path)
            yield from self.delete(osf_path)<|MERGE_RESOLUTION|>--- conflicted
+++ resolved
@@ -239,13 +239,7 @@
         download_kwargs['displayName'] = kwargs.get('displayName', name)
         return await provider.download(**download_kwargs)
 
-<<<<<<< HEAD
-    @provider.throttle
     async def upload(self, stream, path, **kwargs):
-=======
-    @asyncio.coroutine
-    def upload(self, stream, path, **kwargs):
->>>>>>> e16a03a3
         self._create_paths()
 
         pending_name = str(uuid.uuid4())
@@ -272,11 +266,7 @@
                 raise
             metadata, _ = await provider.move(provider, remote_pending_path, remote_complete_path)
         else:
-<<<<<<< HEAD
             await provider.delete(remote_pending_path)
-=======
-            yield from provider.delete(remote_pending_path)
->>>>>>> e16a03a3
 
         metadata = metadata.serialized()
 
@@ -339,15 +329,7 @@
         path._parts[-1]._id = metadata['path'].strip('/')
         return OsfStorageFileMetadata(metadata, str(path)), created
 
-<<<<<<< HEAD
-    async def delete(self, path, **kwargs):
-        if path.identifier is None:
-            raise exceptions.NotFoundError(str(path))
-
-        await (await self.make_signed_request(
-=======
-    @asyncio.coroutine
-    def delete(self, path, confirm_delete=0, **kwargs):
+    async def delete(self, path, confirm_delete=0, **kwargs):
         """Delete file, folder, or provider root contents
 
         :param OsfStoragePath path: path to delete
@@ -358,7 +340,7 @@
 
         if path.is_root:
             if confirm_delete == 1:
-                yield from self._delete_folder_contents(path)
+                await self._delete_folder_contents(path)
                 return
             else:
                 raise exceptions.DeleteError(
@@ -366,8 +348,7 @@
                     code=400,
                 )
 
-        yield from self.make_signed_request(
->>>>>>> e16a03a3
+        await (await self.make_signed_request(
             'DELETE',
             self.build_url(path.identifier),
             params={'user': self.auth['id']},
@@ -452,13 +433,12 @@
 
         return True
 
-    @asyncio.coroutine
-    def _delete_folder_contents(self, path, **kwargs):
+    async def _delete_folder_contents(self, path, **kwargs):
         """Delete the contents of a folder. For use against provider root.
 
         :param OsfStoragePath path: OsfStoragePath path object for folder
         """
-        meta = (yield from self.metadata(path))
+        meta = (await self.metadata(path))
         for child in meta:
-            osf_path = yield from self.validate_path(child.path)
-            yield from self.delete(osf_path)+            osf_path = await self.validate_path(child.path)
+            await self.delete(osf_path)