import os
import http
import json
import asyncio
import functools
from urllib import parse

import furl

from waterbutler.core import path
from waterbutler.core import utils
from waterbutler.core import streams
from waterbutler.core import provider
from waterbutler.core import exceptions

from waterbutler.providers.googledrive import settings
from waterbutler.providers.googledrive import utils as drive_utils
from waterbutler.providers.googledrive.metadata import GoogleDriveRevision
from waterbutler.providers.googledrive.metadata import GoogleDriveFileMetadata
from waterbutler.providers.googledrive.metadata import GoogleDriveFolderMetadata

class GoogleDrivePathPart(path.WaterButlerPathPart):
    DECODE = parse.unquote
    ENCODE = functools.partial(parse.quote, safe='')

class GoogleDrivePath(path.WaterButlerPath):
    PART_CLASS = GoogleDrivePathPart


class GoogleDriveProvider(provider.BaseProvider):
    NAME = 'googledrive'
    BASE_URL = settings.BASE_URL

    def __init__(self, auth, credentials, settings):
        super().__init__(auth, credentials, settings)
        self.token = self.credentials['token']
        self.folder = self.settings['folder']

    @asyncio.coroutine
    def validate_path(self, path, file_id=None, **kwargs):
        if path == '/':
            return GoogleDrivePath('/', _ids=[self.folder['id']], folder=True)

        if file_id:
            parts = yield from self._resolve_id_to_parts(file_id)
        elif path:
            parts = yield from self._resolve_path_to_ids(path)
        else:
            raise Exception  # TODO

        names, ids = zip(*[(parse.quote(x['title'], safe=''), x['id']) for x in parts])
        return GoogleDrivePath('/'.join(names), _ids=ids, folder='folder' in parts[-1]['mimeType'])

    @asyncio.coroutine
    def revalidate_path(self, base, name, folder=None):
        parts = yield from self._resolve_path_to_ids(name, start_at=[{
            'title': base.name,
            'mimeType': 'folder',
            'id': base.identifier,
        }])
        _id, name, mime = list(map(parts[-1].__getitem__, ('id', 'title', 'mimeType')))
        return base.child(name, _id=_id, folder='folder' in mime)

    @property
    def default_headers(self):
        return {'authorization': 'Bearer {}'.format(self.token)}

    def can_intra_move(self, other, path=None):
        return self == other

    def can_intra_copy(self, other, path=None):
        return self == other

    @asyncio.coroutine
    def intra_move(self, dest_provider, src_path, dest_path):
        if dest_path.identifier:
            yield from dest_provider.delete(dest_path)

        resp = yield from self.make_request(
            'PATCH',
            self.build_url('files', src_path.identifier),
            headers={
                'Content-Type': 'application/json'
            },
            data=json.dumps({
                'parents': [{
                    'id': dest_path.parent.identifier
                }],
                'title': dest_path.name
            }),
            expects=(200, ),
            throws=exceptions.IntraMoveError,
        )

        data = yield from resp.json()
        return GoogleDriveFileMetadata(data, dest_path.parent).serialized(), dest_path.identifier is None

    @asyncio.coroutine
    def intra_copy(self, dest_provider, src_path, dest_path):
        if dest_path.identifier:
            yield from dest_provider.delete(dest_path)

        resp = yield from self.make_request(
            'POST',
            self.build_url('files', src_path.identifier, 'copy'),
            headers={'Content-Type': 'application/json'},
            data=json.dumps({
                'parents': [{
                    'id': dest_path.parent.identifier
                }],
                'title': dest_path.name
            }),
            expects=(200, ),
            throws=exceptions.IntraMoveError,
        )

        data = yield from resp.json()
        return GoogleDriveFileMetadata(data, dest_path.parent).serialized(), dest_path.identifier is None

    @asyncio.coroutine
    def download(self, path, revision=None, **kwargs):
        data = yield from self.metadata(path, raw=True)
        if revision and not revision.endswith(settings.DRIVE_IGNORE_VERSION):
            # Must make additional request to look up download URL for revision
            response = yield from self.make_request(
                'GET',
                self.build_url('files', data['id'], 'revisions', revision, alt='json'),
                expects=(200, ),
                throws=exceptions.MetadataError,
            )
            data = yield from response.json()

        try:
            download_url = data['downloadUrl']
        except KeyError:
            download_url = drive_utils.get_export_link(data['exportLinks'])

        download_resp = yield from self.make_request(
            'GET',
            download_url,
            expects=(200, ),
            throws=exceptions.DownloadError,
        )

        return streams.ResponseStreamReader(download_resp)

    @asyncio.coroutine
    def upload(self, stream, path, conflict='replace', **kwargs):
        assert path.is_file

        # path, exists = yield from self.handle_name_conflict(
        #     GoogleDrivePath(self.folder['name'], name),
        #     raw=True,
        #     conflict=conflict,
        #     parent_id=parent_id,
        # )

        if path.identifier:
            segments = (path.identifier, )
        else:
            segments = ()

        upload_metadata = self._build_upload_metadata(path.parent.identifier, path.name)
        upload_id = yield from self._start_resumable_upload(not path.identifier, segments, stream.size, upload_metadata)
        data = yield from self._finish_resumable_upload(segments, stream, upload_id)

        return GoogleDriveFileMetadata(data, path.parent).serialized(), path.identifier is None

    @asyncio.coroutine
    def delete(self, path, **kwargs):
        if not path.identifier:
            # TODO Implement path not found error
            raise exceptions.MetadataError('{} not found', code=404)

        yield from self.make_request(
            'DELETE',
            self.build_url('files', path.identifier),
            expects=(204, ),
            throws=exceptions.DeleteError,
        )

    def _build_query(self, folder_id, title=None):
        queries = [
            "'{}' in parents".format(folder_id),
            'trashed = false',
        ]
        if title:
            queries.append("title = '{}'".format(title.replace("'", "\\'")))
        return ' and '.join(queries)

    @asyncio.coroutine
    def metadata(self, path, raw=False, **kwargs):
        if path.identifier is None:
            raise exceptions.MetadataError('{} not found'.format(str(path)), code=404)

        if path.is_dir:
            return (yield from self._folder_metadata(path, raw=raw))

        return (yield from self._file_metadata(path, raw=raw))

    @asyncio.coroutine
    def revisions(self, path, **kwargs):
        metadata = yield from self.metadata(path, raw=True)
        response = yield from self.make_request(
            'GET',
            self.build_url('files', metadata['id'], 'revisions'),
            expects=(200, ),
            throws=exceptions.RevisionsError,
        )
        data = yield from response.json()
        if data['items']:
            return [
                GoogleDriveRevision(item).serialized()
                for item in reversed(data['items'])
            ]

        # Use dummy ID if no revisions found
        return [GoogleDriveRevision({
            'modifiedDate': metadata['modifiedDate'],
            'id': data['etag'] + settings.DRIVE_IGNORE_VERSION,
        }).serialized()]

    @asyncio.coroutine
    def create_folder(self, path, **kwargs):
        GoogleDrivePath.validate_folder(path)

<<<<<<< HEAD
        if path.identifier:
            raise exceptions.CreateFolderError('Folder "{}" already exists.'.format(str(path)), code=409)
=======
        try:
            yield from self.metadata(str(path), raw=True)
            raise exceptions.FolderNamingConflict(str(path))
        except exceptions.MetadataError as e:
            if e.code != 404:
                raise

        if path.parent.is_root:
            folder_id = self.folder['id']
        else:
            parent_path = str(path.parent).rstrip('/')
            metadata = yield from self.metadata(parent_path, raw=True)
            folder_id = metadata['id']
>>>>>>> 3c6be420

        resp = yield from self.make_request(
            'POST',
            self.build_url('files'),
            headers={
                'Content-Type': 'application/json',
            },
            data=json.dumps({
                'title': path.name,
                'parents': [{
                    'id': path.parent.identifier
                }],
                'mimeType': 'application/vnd.google-apps.folder'
            }),
            expects=(200, ),
            throws=exceptions.CreateFolderError,
        )

        return GoogleDriveFolderMetadata((yield from resp.json()), path.parent).serialized()

    def _build_upload_url(self, *segments, **query):
        return provider.build_url(settings.BASE_UPLOAD_URL, *segments, **query)

    def _serialize_item(self, path, item, raw=False):
        if raw:
            return item
        if item['mimeType'] == 'application/vnd.google-apps.folder':
            return GoogleDriveFolderMetadata(item, path).serialized()
        return GoogleDriveFileMetadata(item, path).serialized()

    def _build_upload_metadata(self, folder_id, name):
        return {
            'parents': [
                {
                    'kind': 'drive#parentReference',
                    'id': folder_id,
                },
            ],
            'title': name,
        }

    @asyncio.coroutine
    def _start_resumable_upload(self, created, segments, size, metadata):
        resp = yield from self.make_request(
            'POST' if created else 'PUT',
            self._build_upload_url('files', *segments, uploadType='resumable'),
            headers={
                'Content-Type': 'application/json',
                'X-Upload-Content-Length': str(size),
            },
            data=json.dumps(metadata),
            expects=(200, ),
            throws=exceptions.UploadError,
        )
        location = furl.furl(resp.headers['LOCATION'])
        return location.args['upload_id']

    @asyncio.coroutine
    def _finish_resumable_upload(self, segments, stream, upload_id):
        resp = yield from self.make_request(
            'PUT',
            self._build_upload_url('files', *segments, uploadType='resumable', upload_id=upload_id),
            headers={'Content-Length': str(stream.size)},
            data=stream,
            expects=(200, ),
            throws=exceptions.UploadError,
        )
        return (yield from resp.json())

    @asyncio.coroutine
    def _materialized_path_to_id(self, path, parent_id=None):
        parts = path.parts
        item_id = parent_id or self.folder['id']

        while parts:
            resp = yield from self.make_request(
                'GET',
                self.build_url('files', item_id, 'children', q='title = "{}"'.format(parts.pop(0))),
                expects=(200, ),
                throws=exceptions.MetadataError,
            )
            try:
                item_id = (yield from resp.json())['items'][0]['id']
            except (KeyError, IndexError):
                raise exceptions.MetadataError('{} not found'.format(str(path)), code=http.client.NOT_FOUND)

        return item_id

    @asyncio.coroutine
    def _resolve_path_to_ids(self, path, start_at=None):
        ret = start_at or [{
            'title': '',
            'mimeType': 'folder',
            'id': self.folder['id'],
        }]
        item_id = ret[0]['id']
        parts = [parse.unquote(x) for x in path.strip('/').split('/')]

        while parts:
            current_part = parts.pop(0)

            resp = yield from self.make_request(
                'GET',
                self.build_url('files', item_id, 'children', q='title = "{}"'.format(current_part.replace('"', '\\"')), fields='items(id)'),
                expects=(200, ),
                throws=exceptions.MetadataError,
            )

            try:
                item_id = (yield from resp.json())['items'][0]['id']
            except (KeyError, IndexError):
                if parts:
                    raise exceptions.MetadataError('{} not found'.format(str(path)), code=http.client.NOT_FOUND)
                return ret + [{
                    'id': None,
                    'title': current_part,
                    'mimeType': 'folder' if path.endswith('/') else '',
                }]

            resp = yield from self.make_request(
                'GET',
                self.build_url('files', item_id, fields='id,title,mimeType'),
                expects=(200, ),
                throws=exceptions.MetadataError,
            )

            ret.append((yield from resp.json()))

        return ret

    @asyncio.coroutine
    def _resolve_id_to_parts(self, _id, accum=None):
        if _id == self.folder['id']:
            return [{
                'title': '',
                'mimeType': 'folder',
                'id': self.folder['id'],
            }] + (accum or [])

        if accum is None:
            resp = yield from self.make_request(
                'GET',
                self.build_url('files', _id, fields='id,title,mimeType'),
                expects=(200, ),
                throws=exceptions.MetadataError,
            )
            accum = [(yield from resp.json())]

        for parent in (yield from self._get_parent_ids(_id)):
            if self.folder['id'] == parent['id']:
                return [parent] + (accum or [])
                try:
                    return (yield from _resolve_id_to_parts(
                        self, parent['id'],
                        [parent] + (accum or [])
                    ))
                except exceptions.MetadataError:
                    pass

        # TODO Custom exception here
        raise exceptions.MetadataError('ID is out of scope')

    @asyncio.coroutine
    def _get_parent_ids(self, _id):
        resp = yield from self.make_request(
            'GET',
            self.build_url('files', _id, 'parents', fields='items(id)'),
            expects=(200, ),
            throws=exceptions.MetadataError,
        )

        parents = []
        for parent in (yield from resp.json())['items']:
            p_resp = yield from self.make_request(
                'GET',
                self.build_url('files', parent['id'], fields='id,title'),
                expects=(200, ),
                throws=exceptions.MetadataError,
            )
            parents.append((yield from p_resp.json()))
        return parents

    @asyncio.coroutine
    def _handle_docs_versioning(self, path, item, raw=True):
        revisions_response = yield from self.make_request(
            'GET',
            self.build_url('files', data['id'], 'revisions'),
            expects=(200, ),
            throws=exceptions.RevisionsError,
        )
        revisions_data = yield from revisions_response.json()

        # Revisions are not available for some sharing configurations. If
        # revisions list is empty, use the etag of the file plus a sentinel
        # string as a dummy revision ID.
        if not revisions_data['items']:
            # If there are no revisions use etag as vid
            item['version'] = revisions_data['etag'] + settings.DRIVE_IGNORE_VERSION
        else:
            item['version'] = revisions_data['items'][-1]['id']

        return self._serialize_item(path, item, raw=raw)

    @asyncio.coroutine
    def _folder_metadata(self, path, raw=False):
        query = self._build_query(path.identifier)

        resp = yield from self.make_request(
            'GET',
            self.build_url('files', q=query, alt='json'),
            expects=(200, ),
            throws=exceptions.MetadataError,
        )

        data = yield from resp.json()

        return [
            self._serialize_item(path, item, raw=raw)
            for item in data['items']
        ]

    @asyncio.coroutine
    def _file_metadata(self, path, raw=False):
        resp = yield from self.make_request(
            'GET',
            self.build_url('files', path.identifier),
            expects=(200, ),
            throws=exceptions.MetadataError,
        )

        data = yield from resp.json()

        if drive_utils.is_docs_file(data):
            return (yield from self._handle_docs_versioning(data))

        return self._serialize_item(path, data, raw=raw)<|MERGE_RESOLUTION|>--- conflicted
+++ resolved
@@ -224,24 +224,8 @@
     def create_folder(self, path, **kwargs):
         GoogleDrivePath.validate_folder(path)
 
-<<<<<<< HEAD
         if path.identifier:
-            raise exceptions.CreateFolderError('Folder "{}" already exists.'.format(str(path)), code=409)
-=======
-        try:
-            yield from self.metadata(str(path), raw=True)
             raise exceptions.FolderNamingConflict(str(path))
-        except exceptions.MetadataError as e:
-            if e.code != 404:
-                raise
-
-        if path.parent.is_root:
-            folder_id = self.folder['id']
-        else:
-            parent_path = str(path.parent).rstrip('/')
-            metadata = yield from self.metadata(parent_path, raw=True)
-            folder_id = metadata['id']
->>>>>>> 3c6be420
 
         resp = yield from self.make_request(
             'POST',
