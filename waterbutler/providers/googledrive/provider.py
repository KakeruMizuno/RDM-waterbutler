--- conflicted
+++ resolved
@@ -75,15 +75,11 @@
     BASE_URL = settings.BASE_URL
     FOLDER_MIME_TYPE = 'application/vnd.google-apps.folder'
 
-<<<<<<< HEAD
-    def __init__(self, auth: dict, credentials: dict, settings: dict) -> None:
-=======
     # https://developers.google.com/drive/v2/web/about-permissions#roles
     # 'reader' and 'commenter' are not authorized to access the revisions list
     ROLES_ALLOWING_REVISIONS = ['owner', 'organizer', 'writer']
 
-    def __init__(self, auth, credentials, settings):
->>>>>>> 753bdd24
+    def __init__(self, auth: dict, credentials: dict, settings: dict) -> None:
         super().__init__(auth, credentials, settings)
         self.token = self.credentials['token']
         self.folder = self.settings['folder']
@@ -199,24 +195,11 @@
             data = await resp.json()
         return GoogleDriveFileMetadata(data, dest_path), dest_path.identifier is None
 
-<<<<<<< HEAD
     async def download(self,  # type: ignore
-                       path: wb_path.WaterButlerPath,
-                       revision: str=None,
-                       range: typing.Tuple=None,
-                       **kwargs) -> streams.BaseStream:  # type: ignore
-        if revision and not revision.endswith(settings.DRIVE_IGNORE_VERSION):
-            metadata = await self.metadata(path, revision=revision)
-            self.metrics.add('download.got_supported_revision', True)
-        else:
-            metadata = await self.metadata(path)
-            self.metrics.add('download.got_supported_revision', False)
-=======
-    async def download(self,
                        path: GoogleDrivePath,
                        revision: str=None,
                        range: typing.Tuple[int, int]=None,
-                       **kwargs):
+                       **kwargs) -> streams.BaseStream:  # type: ignore
         """Download the file at `path`.  If `revision` is present, attempt to download that revision
         of the file.  See **Revisions** in the class doctring for an explanation of this provider's
         revision handling.   The actual revision handling is done in `_file_metadata()`.
@@ -235,7 +218,6 @@
         """
 
         metadata = await self.metadata(path, revision=revision)
->>>>>>> 753bdd24
 
         download_resp = await self.make_request(
             'GET',
@@ -273,16 +255,11 @@
         return GoogleDriveFileMetadata(data, path), path.identifier is None
 
     async def delete(self,  # type: ignore
-                     path: wb_path.WaterButlerPath,
+                     path: GoogleDrivePath,
                      confirm_delete: int=0,
                      **kwargs) -> None:
         """Given a WaterButlerPath, delete that path
-
-<<<<<<< HEAD
-        :param WaterButlerPath path: Path to be deleted
-=======
         :param GoogleDrivePath: Path to be deleted
->>>>>>> 753bdd24
         :param int confirm_delete: Must be 1 to confirm root folder delete
         :rtype: None
         :raises: :class:`waterbutler.core.exceptions.NotFoundError`
@@ -330,7 +307,7 @@
         return ' and '.join(queries)
 
     async def metadata(self,  # type: ignore
-                       path: wb_path.WaterButlerPath,
+                       path: GoogleDrivePath,
                        raw: bool = False,
                        revision=None,
                        **kwargs) -> typing.Union[dict, BaseGoogleDriveMetadata, typing.List[typing.Union[BaseGoogleDriveMetadata, dict]]]:
@@ -342,10 +319,7 @@
 
         return await self._file_metadata(path, revision=revision, raw=raw)
 
-<<<<<<< HEAD
-    async def revisions(self, path: wb_path.WaterButlerPath, **kwargs) -> typing.List[GoogleDriveRevision]:
-=======
-    async def revisions(self, path: GoogleDrivePath, **kwargs):
+    async def revisions(self, path: GoogleDrivePath, **kwargs) -> typing.List[GoogleDriveRevision]:  # type: ignore
         """Returns list of revisions for the file at ``path``.
 
         Google Drive will not allow a user to view the revision list of a file if they only have
@@ -360,7 +334,6 @@
         :rtype: `list(GoogleDriveRevision)`
         :return: list of `GoogleDriveRevision` objects representing revisions of the file
         """
->>>>>>> 753bdd24
         if path.identifier is None:
             raise exceptions.NotFoundError(str(path))
 
@@ -382,13 +355,8 @@
         # Use dummy ID if no revisions found
         metadata = await self.metadata(path, raw=True)
         return [GoogleDriveRevision({
-<<<<<<< HEAD
             'modifiedDate': metadata['modifiedDate'],  # type: ignore
-            'id': data['etag'] + settings.DRIVE_IGNORE_VERSION,
-=======
-            'modifiedDate': metadata['modifiedDate'],
             'id': metadata['etag'] + settings.DRIVE_IGNORE_VERSION,
->>>>>>> 753bdd24
         })]
 
     async def create_folder(self,
@@ -609,9 +577,6 @@
                 parents.append(await p_resp.json())
         return parents
 
-<<<<<<< HEAD
-    async def _handle_docs_versioning(self, path: wb_path.WaterButlerPath, item: dict, raw: bool=True):
-=======
     async def _handle_docs_versioning(self, path: GoogleDrivePath, item: dict, raw: bool=True):
         """Sends an extra request to GDrive to fetch revision information for Google Docs. Needed
         because Google Docs use a different versioning system from regular files.
@@ -632,7 +597,6 @@
         :rtype: dict
         :return: a metadata for the googledoc or the raw response object from the GDrive API
         """
->>>>>>> 753bdd24
         async with self.request(
             'GET',
             self.build_url('files', item['id'], 'revisions'),
@@ -673,13 +637,10 @@
                 built_url = resp_json.get('nextLink', None)
         return full_resp
 
-<<<<<<< HEAD
     async def _file_metadata(self,
-                             path: wb_path.WaterButlerPath,
-                             revision: str = None,
-                             raw: bool = False) -> BaseGoogleDriveMetadata:
-=======
-    async def _file_metadata(self, path: GoogleDrivePath, revision: str=None, raw: bool=False):
+                             path: GoogleDrivePath,
+                             revision: str=None,
+                             raw: bool=False):
         """ Returns metadata for the file identified by `path`.  If the `revision` arg is set,
         will attempt to return metadata for the given revision of the file.  If the revision does
         not exist, ``_file_metadata`` will throw a 404.
@@ -713,7 +674,6 @@
         self.metrics.add('_file_metadata.got_revision', revision is not None)
 
         valid_revision = revision and not revision.endswith(settings.DRIVE_IGNORE_VERSION)
->>>>>>> 753bdd24
         if revision:
             self.metrics.add('_file_metadata.revision_is_valid', valid_revision)
 
@@ -749,11 +709,7 @@
                 # empty, use the etag of the file plus a sentinel string as a dummy revision ID.
                 data['version'] = data['etag'] + settings.DRIVE_IGNORE_VERSION
 
-<<<<<<< HEAD
-        return self._serialize_item(path, data, raw=raw)  # type: ignore
-=======
         return data if raw else GoogleDriveFileMetadata(data, path)
->>>>>>> 753bdd24
 
     async def _delete_folder_contents(self, path: wb_path.WaterButlerPath) -> None:
         """Given a WaterButlerPath, delete all contents of folder
