import json
import http

from waterbutler.core import streams
from waterbutler.core import provider
from waterbutler.core import exceptions
from waterbutler.core.path import WaterButlerPath

from waterbutler.providers.dropbox import settings
from waterbutler.providers.dropbox.metadata import DropboxRevision
from waterbutler.providers.dropbox.metadata import DropboxFileMetadata
from waterbutler.providers.dropbox.metadata import DropboxFolderMetadata


class DropboxProvider(provider.BaseProvider):
    NAME = 'dropbox'
    BASE_URL = settings.BASE_URL

    def __init__(self, auth, credentials, settings):
        super().__init__(auth, credentials, settings)
        self.token = self.credentials['token']
        self.folder = self.settings['folder']

    async def validate_v1_path(self, path, **kwargs):
        if path == '/':
            return WaterButlerPath(path, prepend=self.folder)

        implicit_folder = path.endswith('/')

        resp = await self.make_request(
            'GET', self.build_url('metadata', 'auto', self.folder + path),
            expects=(200,),
            throws=exceptions.MetadataError
        )

        data = await resp.json()
        explicit_folder = data['is_dir']
        if explicit_folder != implicit_folder:
            raise exceptions.NotFoundError(str(path))

        return WaterButlerPath(path, prepend=self.folder)

    async def validate_path(self, path, **kwargs):
        return WaterButlerPath(path, prepend=self.folder)

    def can_duplicate_names(self):
        return False

    @property
    def default_headers(self):
        return {
            'Authorization': 'Bearer {}'.format(self.token),
        }

    async def intra_copy(self, dest_provider, src_path, dest_path):
        dest_folder = dest_provider.folder

        try:
            if self == dest_provider:
                resp = await self.make_request(
                    'POST',
                    self.build_url('fileops', 'copy'),
                    data={
                        'root': 'auto',
                        'from_path': src_path.full_path,
                        'to_path': dest_path.full_path,
                    },
                    expects=(200, 201),
                    throws=exceptions.IntraCopyError,
                )
            else:
                from_ref_resp = await self.make_request(
                    'GET',
                    self.build_url('copy_ref', 'auto', src_path.full_path),
                )
                from_ref_data = await from_ref_resp.json()
                resp = await self.make_request(
                    'POST',
                    self.build_url('fileops', 'copy'),
                    data={
                        'root': 'auto',
                        'from_copy_ref': from_ref_data['copy_ref'],
                        'to_path': dest_path,
                    },
                    headers=dest_provider.default_headers,
                    expects=(200, 201),
                    throws=exceptions.IntraCopyError,
                )
        except exceptions.IntraCopyError as e:
            if e.code != 403:
                raise

            await dest_provider.delete(dest_path)
            resp, _ = await self.intra_copy(dest_provider, src_path, dest_path)
            return resp, False

        # TODO Refactor into a function
        data = await resp.json()

        if not data['is_dir']:
            return DropboxFileMetadata(data, dest_folder), True

        folder = DropboxFolderMetadata(data, dest_folder)

        folder.children = []
        for item in data['contents']:
            if item['is_dir']:
                folder.children.append(DropboxFolderMetadata(item, dest_folder))
            else:
                folder.children.append(DropboxFileMetadata(item, dest_folder))

        return folder, True

    async def intra_move(self, dest_provider, src_path, dest_path):
        if dest_path.full_path.lower() == src_path.full_path.lower():
            # Dropbox does not support changing the casing in a file name
            raise exceptions.InvalidPathError('In Dropbox to change case, add or subtract other characters.')

        dest_folder = dest_provider.folder

        try:
            resp = await self.make_request(
                'POST',
                self.build_url('fileops', 'move'),
                data={
                    'root': 'auto',
                    'to_path': dest_path.full_path,
                    'from_path': src_path.full_path,
                },
                expects=(200, ),
                throws=exceptions.IntraMoveError,
            )
        except exceptions.IntraMoveError as e:
            if e.code != 403:
                raise

            await dest_provider.delete(dest_path)
            resp, _ = await self.intra_move(dest_provider, src_path, dest_path)
            return resp, False

        data = await resp.json()

        if not data['is_dir']:
            return DropboxFileMetadata(data, dest_folder), True

        folder = DropboxFolderMetadata(data, dest_folder)

        folder.children = []
        for item in data['contents']:
            if item['is_dir']:
                folder.children.append(DropboxFolderMetadata(item, dest_folder))
            else:
                folder.children.append(DropboxFileMetadata(item, dest_folder))

        return folder, True

<<<<<<< HEAD
    @provider.throttle
    async def download(self, path, revision=None, range=None, **kwargs):
=======
    @asyncio.coroutine
    def download(self, path, revision=None, range=None, **kwargs):
>>>>>>> e16a03a3
        if revision:
            url = self._build_content_url('files', 'auto', path.full_path, rev=revision)
        else:
            # Dont add unused query parameters
            url = self._build_content_url('files', 'auto', path.full_path)

        resp = await self.make_request(
            'GET',
            url,
            range=range,
            expects=(200, 206),
            throws=exceptions.DownloadError,
        )

        if 'Content-Length' not in resp.headers:
            size = json.loads(resp.headers['X-DROPBOX-METADATA'])['bytes']
        else:
            size = None

        return streams.ResponseStreamReader(resp, size=size)

    async def upload(self, stream, path, conflict='replace', **kwargs):
        path, exists = await self.handle_name_conflict(path, conflict=conflict)

        resp = await self.make_request(
            'PUT',
            self._build_content_url('files_put', 'auto', path.full_path),
            headers={'Content-Length': str(stream.size)},
            data=stream,
            expects=(200, ),
            throws=exceptions.UploadError,
        )

        data = await resp.json()
        return DropboxFileMetadata(data, self.folder), not exists

<<<<<<< HEAD
    async def delete(self, path, **kwargs):
        resp = await self.make_request(
=======
    @asyncio.coroutine
    def delete(self, path, confirm_delete=0, **kwargs):
        """Delete file, folder, or provider root contents

        :param DropboxPath path: DropboxPath path object for folder
        :param int confirm_delete: Must be 1 to confirm root folder delete
        """
        if path.is_root:
            if confirm_delete == 1:
                yield from self._delete_folder_contents(path)
                return
            else:
                raise exceptions.DeleteError(
                    'confirm_delete=1 is required for deleting root provider folder',
                    code=400
                )

        yield from self.make_request(
>>>>>>> e16a03a3
            'POST',
            self.build_url('fileops', 'delete'),
            data={'root': 'auto', 'path': path.full_path},
            expects=(200, ),
            throws=exceptions.DeleteError,
        )
        await resp.release()

    async def metadata(self, path, revision=None, **kwargs):
        if revision:
            url = self.build_url('revisions', 'auto', path.full_path, rev_limit=250)

        else:
            url = self.build_url('metadata', 'auto', path.full_path)
        resp = await self.make_request(
            'GET', url,
            expects=(200, ),
            throws=exceptions.MetadataError
        )

        data = await resp.json()

        if revision:
            try:
                data = next(v for v in (await resp.json()) if v['rev'] == revision)
            except StopIteration:
                raise exceptions.NotFoundError(str(path))

        # Dropbox will match a file or folder by name within the requested path
        if path.is_file and data['is_dir']:
            raise exceptions.MetadataError(
                "Could not retrieve file '{}'".format(path),
                code=http.client.NOT_FOUND,
            )

        if data.get('is_deleted'):
            raise exceptions.MetadataError(
                "Could not retrieve {kind} '{path}'".format(
                    kind='folder' if data['is_dir'] else 'file',
                    path=path,
                ),
                code=http.client.NOT_FOUND,
            )

        if data['is_dir']:
            ret = []
            for item in data['contents']:
                if item['is_dir']:
                    ret.append(DropboxFolderMetadata(item, self.folder))
                else:
                    ret.append(DropboxFileMetadata(item, self.folder))
            return ret

        return DropboxFileMetadata(data, self.folder)

    async def revisions(self, path, **kwargs):
        response = await self.make_request(
            'GET',
            self.build_url('revisions', 'auto', path.full_path, rev_limit=250),
            expects=(200, ),
            throws=exceptions.RevisionsError
        )
        data = await response.json()

        return [
            DropboxRevision(item)
            for item in data
            if not item.get('is_deleted')
        ]

    async def create_folder(self, path, **kwargs):
        """
        :param str path: The path to create a folder at
        """
        WaterButlerPath.validate_folder(path)

        response = await self.make_request(
            'POST',
            self.build_url('fileops', 'create_folder'),
            params={
                'root': 'auto',
                'path': path.full_path
            },
            expects=(200, 403),
            throws=exceptions.CreateFolderError
        )

        data = await response.json()

        if response.status == 403:
            if 'because a file or folder already exists at path' in data.get('error'):
                raise exceptions.FolderNamingConflict(str(path))
            raise exceptions.CreateFolderError(data, code=403)

        return DropboxFolderMetadata(data, self.folder)

    def can_intra_copy(self, dest_provider, path=None):
        return type(self) == type(dest_provider)

    def can_intra_move(self, dest_provider, path=None):
        return self == dest_provider

    def _build_content_url(self, *segments, **query):
        return provider.build_url(settings.BASE_CONTENT_URL, *segments, **query)

    @asyncio.coroutine
    def _delete_folder_contents(self, path, **kwargs):
        """Delete the contents of a folder. For use against provider root.

        :param DropboxPath path: DropboxPath path object for folder
        """
        meta = (yield from self.metadata(path))
        for child in meta:
            drop_box_path = yield from self.validate_path(child.path)
            yield from self.delete(drop_box_path)<|MERGE_RESOLUTION|>--- conflicted
+++ resolved
@@ -154,13 +154,7 @@
 
         return folder, True
 
-<<<<<<< HEAD
-    @provider.throttle
     async def download(self, path, revision=None, range=None, **kwargs):
-=======
-    @asyncio.coroutine
-    def download(self, path, revision=None, range=None, **kwargs):
->>>>>>> e16a03a3
         if revision:
             url = self._build_content_url('files', 'auto', path.full_path, rev=revision)
         else:
@@ -197,12 +191,7 @@
         data = await resp.json()
         return DropboxFileMetadata(data, self.folder), not exists
 
-<<<<<<< HEAD
-    async def delete(self, path, **kwargs):
-        resp = await self.make_request(
-=======
-    @asyncio.coroutine
-    def delete(self, path, confirm_delete=0, **kwargs):
+    async def delete(self, path, confirm_delete=0, **kwargs):
         """Delete file, folder, or provider root contents
 
         :param DropboxPath path: DropboxPath path object for folder
@@ -210,7 +199,7 @@
         """
         if path.is_root:
             if confirm_delete == 1:
-                yield from self._delete_folder_contents(path)
+                await self._delete_folder_contents(path)
                 return
             else:
                 raise exceptions.DeleteError(
@@ -218,15 +207,14 @@
                     code=400
                 )
 
-        yield from self.make_request(
->>>>>>> e16a03a3
+        async with self.request(
             'POST',
             self.build_url('fileops', 'delete'),
             data={'root': 'auto', 'path': path.full_path},
             expects=(200, ),
             throws=exceptions.DeleteError,
-        )
-        await resp.release()
+        ):
+            return  # release resp
 
     async def metadata(self, path, revision=None, **kwargs):
         if revision:
@@ -325,13 +313,12 @@
     def _build_content_url(self, *segments, **query):
         return provider.build_url(settings.BASE_CONTENT_URL, *segments, **query)
 
-    @asyncio.coroutine
-    def _delete_folder_contents(self, path, **kwargs):
+    async def _delete_folder_contents(self, path, **kwargs):
         """Delete the contents of a folder. For use against provider root.
 
         :param DropboxPath path: DropboxPath path object for folder
         """
-        meta = (yield from self.metadata(path))
+        meta = (await self.metadata(path))
         for child in meta:
-            drop_box_path = yield from self.validate_path(child.path)
-            yield from self.delete(drop_box_path)+            drop_box_path = await self.validate_path(child.path)
+            await self.delete(drop_box_path)