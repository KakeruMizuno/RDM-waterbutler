--- conflicted
+++ resolved
@@ -208,13 +208,7 @@
 
         return await super().make_request(*args, **kwargs)
 
-<<<<<<< HEAD
-    @provider.throttle
     async def download(self, path, revision=None, range=None, **kwargs):
-=======
-    @asyncio.coroutine
-    def download(self, path, revision=None, range=None, **kwargs):
->>>>>>> e16a03a3
         if path.identifier is None:
             raise exceptions.DownloadError('"{}" not found'.format(str(path)), code=404)
 
@@ -261,23 +255,18 @@
         path._parts[-1]._id = data['entries'][0]['id']
         return BoxFileMetadata(data['entries'][0], path), created
 
-<<<<<<< HEAD
-    async def delete(self, path, **kwargs):
-=======
-    @asyncio.coroutine
-    def delete(self, path, confirm_delete=0, **kwargs):
+    async def delete(self, path, confirm_delete=0, **kwargs):
         """Delete file, folder, or provider root contents
 
         :param BoxPath path: BoxPath path object for folder
         :param int confirm_delete: Must be 1 to confirm root folder delete
         """
->>>>>>> e16a03a3
         if not path.identifier:  # TODO This should be abstracted
             raise exceptions.NotFoundError(str(path))
 
         if path.is_root:
             if confirm_delete == 1:
-                yield from self._delete_folder_contents(path)
+                await self._delete_folder_contents(path)
                 return
             else:
                 raise exceptions.DeleteError(
@@ -297,13 +286,7 @@
         ):
             return  # Ensures the response is properly released
 
-<<<<<<< HEAD
-    @provider.throttle
     async def metadata(self, path, raw=False, folder=False, revision=None, **kwargs):
-=======
-    @asyncio.coroutine
-    def metadata(self, path, raw=False, folder=False, revision=None, **kwargs):
->>>>>>> e16a03a3
         if path.identifier is None:
             raise exceptions.NotFoundError(str(path))
 
@@ -328,12 +311,7 @@
 
         return [BoxRevision(each) for each in [curr] + revisions]
 
-<<<<<<< HEAD
-    async def create_folder(self, path, **kwargs):
-=======
-    @asyncio.coroutine
-    def create_folder(self, path, folder_precheck=True, **kwargs):
->>>>>>> e16a03a3
+    async def create_folder(self, path, folder_precheck=True, **kwargs):
         WaterButlerPath.validate_folder(path)
 
         if folder_precheck:
@@ -450,13 +428,12 @@
         path = '/'.join(reversed(path))
         return '/' + os.path.join(path, filename)
 
-    @asyncio.coroutine
-    def _delete_folder_contents(self, path, **kwargs):
+    async def _delete_folder_contents(self, path, **kwargs):
         """Delete the contents of a folder. For use against provider root.
 
         :param BoxPath path: BoxPath path object for folder
         """
-        meta = (yield from self.metadata(path))
+        meta = (await self.metadata(path))
         for child in meta:
-            box_path = yield from self.validate_path(child.path)
-            yield from self.delete(box_path)+            box_path = await self.validate_path(child.path)
+            await self.delete(box_path)